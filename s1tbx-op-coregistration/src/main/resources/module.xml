--- conflicted
+++ resolved
@@ -1,11 +1,7 @@
 <module>
     <manifestVersion>1.0.0</manifestVersion>
     <symbolicName>s1tbx-op-coregistration</symbolicName>
-<<<<<<< HEAD
     <version>2.0.0</version>
-=======
-    <version>1.1.0</version>
->>>>>>> 44f22dd1
     <name>S1TBX Coregistration</name>
     <description>S1TBX Coregistration</description>
 
