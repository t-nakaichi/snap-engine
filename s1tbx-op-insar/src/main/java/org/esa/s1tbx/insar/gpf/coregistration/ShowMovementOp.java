/*
 * Copyright (C) 2014 by Array Systems Computing Inc. http://www.array.ca
 *
 * This program is free software; you can redistribute it and/or modify it
 * under the terms of the GNU General Public License as published by the Free
 * Software Foundation; either version 3 of the License, or (at your option)
 * any later version.
 * This program is distributed in the hope that it will be useful, but WITHOUT
 * ANY WARRANTY; without even the implied warranty of MERCHANTABILITY or
 * FITNESS FOR A PARTICULAR PURPOSE. See the GNU General Public License for
 * more details.
 *
 * You should have received a copy of the GNU General Public License along
 * with this program; if not, see http://www.gnu.org/licenses/
 */
package org.esa.s1tbx.insar.gpf.coregistration;

import com.bc.ceres.core.ProgressMonitor;
import com.vividsolutions.jts.geom.Coordinate;
import com.vividsolutions.jts.geom.Geometry;
import com.vividsolutions.jts.geom.GeometryFactory;
import org.esa.snap.core.datamodel.Band;
import org.esa.snap.core.datamodel.MetadataElement;
import org.esa.snap.core.datamodel.PixelPos;
import org.esa.snap.core.datamodel.Placemark;
import org.esa.snap.core.datamodel.Product;
import org.esa.snap.core.datamodel.ProductData;
import org.esa.snap.core.datamodel.ProductNodeGroup;
import org.esa.snap.core.gpf.Operator;
import org.esa.snap.core.gpf.OperatorException;
import org.esa.snap.core.gpf.OperatorSpi;
import org.esa.snap.core.gpf.Tile;
import org.esa.snap.core.gpf.annotations.OperatorMetadata;
import org.esa.snap.core.gpf.annotations.Parameter;
import org.esa.snap.core.gpf.annotations.SourceProduct;
import org.esa.snap.core.gpf.annotations.TargetProduct;
import org.esa.snap.core.util.ProductUtils;
import org.esa.snap.core.util.StringUtils;
import org.esa.snap.engine_utilities.datamodel.AbstractMetadata;
import org.esa.snap.engine_utilities.datamodel.Unit;
import org.esa.snap.engine_utilities.eo.Constants;
import org.esa.snap.engine_utilities.gpf.InputProductValidator;
import org.esa.snap.engine_utilities.gpf.OperatorUtils;
import org.esa.snap.engine_utilities.gpf.ReaderUtils;
import org.esa.snap.engine_utilities.gpf.StackUtils;
import org.esa.snap.engine_utilities.gpf.TileIndex;
import org.jlinda.core.delaunay.FastDelaunayTriangulator;
import org.jlinda.core.delaunay.Triangle;
import org.jlinda.core.delaunay.TriangulationException;

import java.awt.Rectangle;
import java.util.ArrayList;
import java.util.HashMap;
import java.util.List;
import java.util.Map;

/**
 * This operator computes velocities for master-slave GCP pairs. Than velocities for all pixels are computed
 * through interpolation.
 */

@OperatorMetadata(alias = "Show-Movement",
        category = "Radar/Coregistration",
        authors = "Jun Lu, Luis Veci",
        copyright = "Copyright (C) 2016 by Array Systems Computing Inc.",
        description = "Create Warp Function And Get Co-registrated Images")
public class ShowMovementOp extends Operator {

    @SourceProduct
    private Product sourceProduct;
    @TargetProduct
    private Product targetProduct;

    @Parameter(description = "The threshold for eliminating invalid GCPs", interval = "(0, *)", defaultValue = "5.0",
            label = "Max Velocity (m/day)")
    private float maxVelocity = 5.0f;

    private Band masterBand = null;
    private boolean GCPVelocityAvailable = false;
    private MetadataElement mstAbsRoot = null;
    private MetadataElement slvAbsRoot = null;
    private double mstFirstLineTime = 0.0;
    private double slvFirstLineTime = 0.0;
    private double acquisitionTimeInterval = 0.0;
    private double rangeSpacing = 0.0;
    private double azimuthSpacing = 0.0;
    private double rgAzRatio = 0.0;

    private String processedSlaveBand;
    private String[] masterBandNames = null;
    private final Map<Band, Band> sourceRasterMap = new HashMap<>(10);
    private final Map<Band, FastDelaunayTriangulator> triangulatorMap = new HashMap<>(10);
    private final double invalidIndex = -9999.0;

    /**
     * Default constructor. The graph processing framework
     * requires that an operator has a default constructor.
     */
    public ShowMovementOp() {
    }

    /**
     * Initializes this operator and sets the one and only target product.
     * <p>The target product can be either defined by a field of type {@link Product} annotated with the
     * {@link TargetProduct TargetProduct} annotation or
     * by calling {@link #setTargetProduct} method.</p>
     * <p>The framework calls this method after it has created this operator.
     * Any client code that must be performed before computation of tile data
     * should be placed here.</p>
     *
     * @throws OperatorException If an error occurs during operator initialisation.
     * @see #getTargetProduct()
     */
    @Override
    public void initialize() throws OperatorException {

        try {
            final InputProductValidator validator = new InputProductValidator(sourceProduct);
            validator.checkIfCoregisteredStack();

            getMasterMetadata();

            getSlaveMetadata();

            acquisitionTimeInterval = slvFirstLineTime - mstFirstLineTime; // in days

            rgAzRatio = rangeSpacing / azimuthSpacing;

            getMasterBands();

            createTargetProduct();

            updateTargetProductMetadata();

        } catch (Throwable e) {
            OperatorUtils.catchOperatorException(getId(), e);
        }
    }

    private void getMasterMetadata() throws Exception {

        mstAbsRoot = AbstractMetadata.getAbstractedMetadata(sourceProduct);

        mstFirstLineTime = AbstractMetadata.parseUTC(
                mstAbsRoot.getAttributeString(AbstractMetadata.first_line_time)).getMJD(); // in days

        processedSlaveBand = mstAbsRoot.getAttributeString("processed_slave");

        rangeSpacing = AbstractMetadata.getAttributeDouble(mstAbsRoot, AbstractMetadata.range_spacing);

        azimuthSpacing = AbstractMetadata.getAttributeDouble(mstAbsRoot, AbstractMetadata.azimuth_spacing);
    }

    private void getSlaveMetadata() {

        slvAbsRoot = AbstractMetadata.getSlaveMetadata(sourceProduct.getMetadataRoot()).getElementAt(0);

        slvFirstLineTime = AbstractMetadata.parseUTC(
                slvAbsRoot.getAttributeString(AbstractMetadata.first_line_time)).getMJD(); // in days
    }

    private void getMasterBands() {

        String mstBandName = sourceProduct.getBandAt(0).getName();

        // find co-pol bands
        final String[] masterBandNames = StackUtils.getMasterBandNames(sourceProduct);
        for(String bandName : masterBandNames) {
            final String mstPol = OperatorUtils.getPolarizationFromBandName(bandName);
            if(mstPol != null && (mstPol.equals("hh") || mstPol.equals("vv"))) {
                mstBandName = bandName;
                break;
            }
        }
        masterBand = sourceProduct.getBand(mstBandName);
    }

    /**
     * Create target product.
     */
    private void createTargetProduct() {

        targetProduct = new Product(sourceProduct.getName(),
                sourceProduct.getProductType(),
                sourceProduct.getSceneRasterWidth(),
                sourceProduct.getSceneRasterHeight());

        masterBandNames = StackUtils.getMasterBandNames(sourceProduct);

        final int numSrcBands = sourceProduct.getNumBands();
        Band targetBand;
        for (int i = 0; i < numSrcBands; i++) {
            final Band srcBand = sourceProduct.getBandAt(i);
            if (srcBand == masterBand || StringUtils.contains(masterBandNames, srcBand.getName())) {
                targetBand = ProductUtils.copyBand(srcBand.getName(), sourceProduct, targetProduct, false);
                targetBand.setSourceImage(srcBand.getSourceImage());
            } else {
                targetBand = targetProduct.addBand(srcBand.getName(), ProductData.TYPE_FLOAT32);
                ProductUtils.copyRasterDataNodeProperties(srcBand, targetBand);
            }
            sourceRasterMap.put(targetBand, srcBand);
        }

        // co-registered image should have the same geo-coding as the master image
        ProductUtils.copyProductNodes(sourceProduct, targetProduct);
    }

    /**
     * Update metadata in the target product.
     */
    private void updateTargetProductMetadata() {

        final MetadataElement absTgt = AbstractMetadata.getAbstractedMetadata(targetProduct);
        AbstractMetadata.setAttribute(absTgt, AbstractMetadata.coregistered_stack, 1);
    }

    /**
     * Called by the framework in order to compute a tile for the given target band.
     * <p>The default implementation throws a runtime exception with the message "not implemented".</p>
     *
     * @param targetBand The target band.
     * @param targetTile The current tile associated with the target band to be computed.
     * @param pm         A progress monitor which should be used to determine computation cancelation requests.
     * @throws OperatorException If an error occurs during computation of the target raster.
     */
    @Override
    public void computeTile(Band targetBand, Tile targetTile, ProgressMonitor pm) throws OperatorException {

        final Rectangle targetRectangle = targetTile.getRectangle();
        final int x0 = targetRectangle.x;
        final int y0 = targetRectangle.y;
        final int w = targetRectangle.width;
        final int h = targetRectangle.height;
        final int xMax = x0 + w;
        final int yMax = y0 + h;
        //System.out.println("ShowMovementOp: x0 = " + x0 + ", y0 = " + y0 + ", w = " + w + ", h = " + h);

        try {
            if (!GCPVelocityAvailable) {
                getGCPVelocity(targetRectangle);
            }

            final Band srcBand = sourceRasterMap.get(targetBand);
            if (srcBand == null)
                return;

            if (pm.isCanceled())
                return;

            final FastDelaunayTriangulator FDT = triangulatorMap.get(srcBand);
            if (FDT == null)
                return;

            final org.jlinda.core.Window tileWindow = new org.jlinda.core.Window(y0, yMax - 1, x0, xMax - 1);
            final double[][] velocityArray = new double[h][w];

            TriangleUtils.interpolate(rgAzRatio, tileWindow, 1, 1, 0, invalidIndex, FDT, velocityArray);

            final ProductData targetBuffer = targetTile.getDataBuffer();
            final TileIndex tgtIndex = new TileIndex(targetTile);
            for (int y = y0; y < yMax; y++) {
                tgtIndex.calculateStride(y);
                final int yy = y - y0;
                for (int x = x0; x < xMax; x++) {
                    targetBuffer.setElemFloatAt(tgtIndex.getIndex(x), (float)velocityArray[yy][x - x0]);
                }
            }

        } catch (Throwable e) {
            OperatorUtils.catchOperatorException(getId(), e);
        } finally {
            pm.done();
        }
    }

    private synchronized void getGCPVelocity(final Rectangle targetRectangle) throws Exception {

        if (GCPVelocityAvailable) {
            return;
        }

        final Band targetBand = targetProduct.getBand(processedSlaveBand);
        if(targetBand == null) {
            throw new OperatorException(processedSlaveBand + " band not found");
        }
        // force getSourceTile to computeTiles on GCPSelection
        final Tile sourceRaster = getSourceTile(sourceRasterMap.get(targetBand), targetRectangle);

        final ProductNodeGroup<Placemark> masterGCPGroup = GCPManager.instance().getGcpGroup(masterBand);

        final int numSrcBands = sourceProduct.getNumBands();
        for (int i = 0; i < numSrcBands; i++) {
            final Band srcBand = sourceProduct.getBandAt(i);
            if (srcBand == masterBand || StringUtils.contains(masterBandNames, srcBand.getName()))
                continue;

            ProductNodeGroup<Placemark> slaveGCPGroup = GCPManager.instance().getGcpGroup(srcBand);

            VelocityData[] velocityList = computeGCPVelocity(masterGCPGroup, slaveGCPGroup);

            FastDelaunayTriangulator FDT = TriangleUtils.triangulate(velocityList, rgAzRatio, invalidIndex);

            triangulatorMap.put(srcBand, FDT);
        }

        GCPManager.instance().removeAllGcpGroups();

        GCPVelocityAvailable = true;
    }

    private VelocityData[] computeGCPVelocity(final ProductNodeGroup<Placemark> masterGCPGroup,
                                    final ProductNodeGroup<Placemark> slaveGCPGroup) {
        final int numGCPs = slaveGCPGroup.getNodeCount();
        final List<VelocityData> velocityList = new ArrayList<>(numGCPs);
        for (int i = 0; i < numGCPs; i++) {
            final Placemark sPin = slaveGCPGroup.get(i);
            final PixelPos sGCPPos = sPin.getPixelPos();

            final Placemark mPin = masterGCPGroup.get(masterGCPGroup.indexOf(sPin.getName()));
            final PixelPos mGCPPos = mPin.getPixelPos();

            final double rangeShift = (mGCPPos.x - sGCPPos.x) * rangeSpacing;
            final double azimuthShift = (mGCPPos.y - sGCPPos.y) * azimuthSpacing;
            final double v = Math.sqrt(rangeShift*rangeShift + azimuthShift*azimuthShift) / acquisitionTimeInterval;

<<<<<<< HEAD
            final VelocityData data = new VelocityData(mGCPPos.x, mGCPPos.y, sGCPPos.x, sGCPPos.y, v);
            if (data.velocity < maxVelocity) {
=======
            // eliminate outliers
            if (v < maxVelocity) {
                final VelocityData data = new VelocityData(mGCPPos.x, mGCPPos.y, sGCPPos.x, sGCPPos.y, v);
>>>>>>> f7ee70f3
                velocityList.add(data);
            }
        }

        return velocityList.toArray(new VelocityData[velocityList.size()]);
    }

    private static class TriangleUtils {

        public static FastDelaunayTriangulator triangulate(
                final VelocityData[] velocityList, final double xyRatio, final double invalidIndex)
                throws Exception {

            java.util.List<Geometry> list = new ArrayList<>();
            GeometryFactory gf = new GeometryFactory();

            for (VelocityData data : velocityList) {
                if (data.mstGCPy == invalidIndex || data.mstGCPx == invalidIndex) {
                    continue;
                }
                list.add(gf.createPoint(new Coordinate(data.mstGCPy, data.mstGCPx * xyRatio, data.velocity)));
            }

            if (list.size() < 3) {
                return null;
            }

            FastDelaunayTriangulator FDT = new FastDelaunayTriangulator();
            try {
                FDT.triangulate(list.iterator());
            } catch (TriangulationException te) {
                te.printStackTrace();
            }

            return FDT;
        }

        public static void interpolate(final double xyRatio, final org.jlinda.core.Window tileWindow,
                                       final double xScale, final double yScale, final double offset,
                                       final double invalidIndex, FastDelaunayTriangulator FDT,
                                       final double[][] z_out) {

            final double x_min = tileWindow.linelo;
            final double y_min = tileWindow.pixlo;

            int i, j; // counters
            long i_min, i_max, j_min, j_max; // minimas/maximas
            double xp, yp;
            double xkj, ykj, xlj, ylj;
            double f; // function
            double zj, zk, zl, zkj, zlj;
            double a, b, c;

            // containers for xy coordinates of Triangles: p1-p2-p3-p1
            double[] vx = new double[4];
            double[] vy = new double[4];

            // declare demRadarCode_phase
            final int nx = (int) tileWindow.lines();
            final int ny = (int) tileWindow.pixels();

            // interpolate: loop over triangles
            for (Triangle triangle : FDT.triangles) {

                // store triangle coordinates in local variables
                vx[0] = vx[3] = triangle.getA().x;
                vy[0] = vy[3] = triangle.getA().y / xyRatio;

                vx[1] = triangle.getB().x;
                vy[1] = triangle.getB().y / xyRatio;

                vx[2] = triangle.getC().x;
                vy[2] = triangle.getC().y / xyRatio;

                // skip invalid indices
                if (vx[0] == invalidIndex || vx[1] == invalidIndex || vx[2] == invalidIndex ||
                        vy[0] == invalidIndex || vy[1] == invalidIndex || vy[2] == invalidIndex) {
                    continue;
                }

                // Compute grid indices the current triangle may cover
                xp = Math.min(Math.min(vx[0], vx[1]), vx[2]);
                i_min = coordToIndex(xp, x_min, xScale, offset);

                xp = Math.max(Math.max(vx[0], vx[1]), vx[2]);
                i_max = coordToIndex(xp, x_min, xScale, offset);

                yp = Math.min(Math.min(vy[0], vy[1]), vy[2]);
                j_min = coordToIndex(yp, y_min, yScale, offset);

                yp = Math.max(Math.max(vy[0], vy[1]), vy[2]);
                j_max = coordToIndex(yp, y_min, yScale, offset);

                // skip triangle that is above or below the region
                if ((i_max < 0) || (i_min >= nx)) {
                    continue;
                }

                // skip triangle that is on the left or right of the region
                if ((j_max < 0) || (j_min >= ny)) {
                    continue;
                }

                // triangle covers the upper or lower boundary
                if (i_min < 0) {
                    i_min = 0;
                }

                if (i_max >= nx) {
                    i_max = nx - 1;
                }

                // triangle covers left or right boundary
                if (j_min < 0) {
                    j_min = 0;
                }

                if (j_max >= ny) {
                    j_max = ny - 1;
                }

                // compute plane defined by the three vertices of the triangle: z = ax + by + c
                xkj = vx[1] - vx[0];
                ykj = vy[1] - vy[0];
                xlj = vx[2] - vx[0];
                ylj = vy[2] - vy[0];

                f = 1.0 / (xkj * ylj - ykj * xlj);

                zj = triangle.getA().z;
                zk = triangle.getB().z;
                zl = triangle.getC().z;
                zkj = zk - zj;
                zlj = zl - zj;
                a = -f * (ykj * zlj - zkj * ylj);
                b = -f * (zkj * xlj - xkj * zlj);
                c = -a * vx[1] - b * vy[1] + zk;

                for (i = (int) i_min; i <= i_max; i++) {
                    xp = indexToCoord(i, x_min, xScale, offset);
                    for (j = (int) j_min; j <= j_max; j++) {
                        yp = indexToCoord(j, y_min, yScale, offset);

                        if (!pointInTriangle(vx, vy, xp, yp)) {
                            continue;
                        }

                        z_out[i][j] = a * xp + b * yp + c;
                    }
                }
            }
        }

        private static boolean pointInTriangle(double[] xt, double[] yt, double x, double y) {
            int iRet0 = ((xt[2] - xt[0]) * (y - yt[0])) > ((x - xt[0]) * (yt[2] - yt[0])) ? 1 : -1;
            int iRet1 = ((xt[0] - xt[1]) * (y - yt[1])) > ((x - xt[1]) * (yt[0] - yt[1])) ? 1 : -1;
            int iRet2 = ((xt[1] - xt[2]) * (y - yt[2])) > ((x - xt[2]) * (yt[1] - yt[2])) ? 1 : -1;

            return (iRet0 > 0 && iRet1 > 0 && iRet2 > 0) || (iRet0 < 0 && iRet1 < 0 && iRet2 < 0);
        }

        private static long coordToIndex(final double coord, final double coord0, final double deltaCoord, final double offset) {
            return (long)Math.floor((((coord - coord0) / (deltaCoord)) - offset) + 0.5);
        }

        private static double indexToCoord(final long idx, final double coord0, final double deltaCoord, final double offset) {
            return (coord0 + idx * deltaCoord + offset);
        }
    }

    public static class VelocityData {

        public double mstGCPx;
        public double mstGCPy;
        public double slvGCPx;
        public double slvGCPy;
        public double velocity;

        public VelocityData(final double mstGCPx, final double mstGCPy, final double slvGCPx, final double slvGCPy,
                            final double velocity) {

            this.mstGCPx = mstGCPx;
            this.mstGCPy = mstGCPy;
            this.slvGCPx = slvGCPx;
            this.slvGCPy = slvGCPy;
            this.velocity = velocity;
        }
    }


    /**
     * The SPI is used to register this operator in the graph processing framework
     * via the SPI configuration file
     * {@code META-INF/services/org.esa.snap.core.gpf.OperatorSpi}.
     * This class may also serve as a factory for new operator instances.
     *
     * @see OperatorSpi#createOperator()
     * @see OperatorSpi#createOperator(java.util.Map, java.util.Map)
     */
    public static class Spi extends OperatorSpi {
        public Spi() {
            super(ShowMovementOp.class);
        }
    }

}<|MERGE_RESOLUTION|>--- conflicted
+++ resolved
@@ -323,15 +323,9 @@
             final double azimuthShift = (mGCPPos.y - sGCPPos.y) * azimuthSpacing;
             final double v = Math.sqrt(rangeShift*rangeShift + azimuthShift*azimuthShift) / acquisitionTimeInterval;
 
-<<<<<<< HEAD
-            final VelocityData data = new VelocityData(mGCPPos.x, mGCPPos.y, sGCPPos.x, sGCPPos.y, v);
-            if (data.velocity < maxVelocity) {
-=======
             // eliminate outliers
             if (v < maxVelocity) {
-                final VelocityData data = new VelocityData(mGCPPos.x, mGCPPos.y, sGCPPos.x, sGCPPos.y, v);
->>>>>>> f7ee70f3
-                velocityList.add(data);
+                velocityList.add(new VelocityData(mGCPPos.x, mGCPPos.y, sGCPPos.x, sGCPPos.y, v));
             }
         }
 
