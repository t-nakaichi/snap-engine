--- conflicted
+++ resolved
@@ -28,11 +28,7 @@
  *
  * @author lveci
  */
-<<<<<<< HEAD
-@Ignore
-=======
 @Ignore("Currently fails")
->>>>>>> 56c60344
 public class TestFTPUtils {
 
     @Test
