--- conflicted
+++ resolved
@@ -24,20 +24,12 @@
     <parent>
         <artifactId>beam</artifactId>
         <groupId>org.esa.beam</groupId>
-<<<<<<< HEAD
-        <version>5.1</version>
-=======
         <version>5.0.1</version>
->>>>>>> 9b5ab137
     </parent>
 
     <name>BEAM Spectral Unmixing</name>
     <artifactId>beam-unmix</artifactId>
-<<<<<<< HEAD
-    <version>5.1-SNAPSHOT</version>
-=======
     <version>5.0</version>
->>>>>>> 9b5ab137
 
     <dependencies>
         <dependency>
