/*
 * Copyright (C) 2010 Brockmann Consult GmbH (info@brockmann-consult.de)
 *
 * This program is free software; you can redistribute it and/or modify it
 * under the terms of the GNU General Public License as published by the Free
 * Software Foundation; either version 3 of the License, or (at your option)
 * any later version.
 * This program is distributed in the hope that it will be useful, but WITHOUT
 * ANY WARRANTY; without even the implied warranty of MERCHANTABILITY or
 * FITNESS FOR A PARTICULAR PURPOSE. See the GNU General Public License for
 * more details.
 *
 * You should have received a copy of the GNU General Public License along
 * with this program; if not, see http://www.gnu.org/licenses/
 */

package org.esa.snap.core.dataio.geometry;

import com.bc.ceres.binding.ConversionException;
import com.bc.ceres.core.ProgressMonitor;
import com.bc.ceres.core.SubProgressMonitor;
import com.vividsolutions.jts.geom.Coordinate;
import com.vividsolutions.jts.geom.Geometry;
import com.vividsolutions.jts.geom.GeometryFactory;
import com.vividsolutions.jts.geom.LineString;
import com.vividsolutions.jts.geom.LinearRing;
import com.vividsolutions.jts.geom.Point;
import com.vividsolutions.jts.geom.Polygon;
import org.esa.snap.core.datamodel.PlacemarkDescriptor;
import org.esa.snap.core.datamodel.PointDescriptor;
import org.esa.snap.core.datamodel.Product;
import org.esa.snap.core.datamodel.ProductNode;
import org.esa.snap.core.datamodel.VectorDataNode;
import org.esa.snap.core.util.FeatureUtils;
import org.esa.snap.core.util.StringUtils;
import org.esa.snap.core.util.SystemUtils;
import org.esa.snap.core.util.converters.JavaTypeConverter;
import org.esa.snap.core.util.io.CsvReader;
import org.esa.snap.core.util.io.FileUtils;
import org.geotools.data.DataUtilities;
import org.geotools.feature.DefaultFeatureCollection;
import org.geotools.feature.FeatureCollection;
import org.geotools.feature.FeatureIterator;
import org.geotools.feature.SchemaException;
import org.geotools.feature.simple.SimpleFeatureBuilder;
import org.geotools.feature.simple.SimpleFeatureTypeBuilder;
import org.geotools.referencing.CRS;
import org.opengis.feature.simple.SimpleFeature;
import org.opengis.feature.simple.SimpleFeatureType;
import org.opengis.referencing.crs.CoordinateReferenceSystem;
import org.opengis.referencing.operation.TransformException;

import java.io.IOException;
import java.io.Reader;
import java.util.ArrayList;
import java.util.LinkedHashMap;
import java.util.List;
import java.util.Map;

/**
 * Reader that creates an instance of {@link VectorDataNode} for a given CSV (character separated values) input.
 * Clients need to specify:
 * <ul>
 * <li>a strategy for receiving the CRS the vector data is based on (given by an instance of
 * {@link FeatureUtils.FeatureCrsProvider})</li>
 * <li>a strategy for receiving the instance of {@link PlacemarkDescriptor} which is responsible for creating placemarks
 * from the vector data (given by an instance of {@link PlacemarkDescriptorProvider})</li>
 * <li>The model CRS of the target product</li>
 * </ul>
 * The vector data will be read, clipped according to the product's bounds, and projected onto the model CRS of the
 * target product.
 */
public class VectorDataNodeReader {

    private final String sourceName;
    private final Product product;
    private final FeatureUtils.FeatureCrsProvider crsProvider;
    private final PlacemarkDescriptorProvider placemarkDescriptorProvider;
    private final boolean convertToVertices;
    private final CsvReader reader;

    private static final String[] LONGITUDE_IDENTIFIERS = new String[]{"lon", "long", "longitude", "lon_IS"};
    private static final String[] LATITUDE_IDENTIFIERS = new String[]{"lat", "latitude", "lat_IS"};
    private static final String[] GEOMETRY_IDENTIFIERS = new String[]{"geometry", "geom", "the_geom"};

    private Map<String, String> properties;
    private InterpretationStrategy interpretationStrategy;

    private VectorDataNodeReader(String sourceName, Product product, Reader reader, FeatureUtils.FeatureCrsProvider crsProvider,
                                 PlacemarkDescriptorProvider placemarkDescriptorProvider, boolean convertToVertices, char delimiterChar) throws IOException {
        this.product = product;
        this.crsProvider = crsProvider;
        this.placemarkDescriptorProvider = placemarkDescriptorProvider;
        this.convertToVertices = convertToVertices;
        this.sourceName = sourceName;
        this.reader = new CsvReader(reader, new char[]{delimiterChar}, true, "#");
    }

    /**
     * Reads a {@link VectorDataNode} from the given input.
     *
     * @param sourceName                  The name of the data source; typically a file name.
     * @param reader                      A reader for the CSV data.
     * @param product                     The product the vector data will be added to.
     * @param crsProvider                 A strategy for receiving the CRS of the vector data.
     * @param placemarkDescriptorProvider A strategy for receiving the placemark descriptor.
     * @param modelCrs                    The model CRS of the target product.
     * @param delimiterChar               The separation character of the CSV data.
     * @param pm                          A progress monitor.
     * @return A {@link VectorDataNode} containing features according to the input data, or {@code null} if no
     *         placemark descriptor can be found.
     * @throws IOException if the vector data could not be read.
     */
    public static VectorDataNode read(String sourceName, Reader reader, Product product, FeatureUtils.FeatureCrsProvider crsProvider,
                                      PlacemarkDescriptorProvider placemarkDescriptorProvider, CoordinateReferenceSystem modelCrs,
                                      char delimiterChar, ProgressMonitor pm) throws IOException {
        return new VectorDataNodeReader(sourceName, product, reader, crsProvider, placemarkDescriptorProvider, true, delimiterChar).read(modelCrs, pm);
    }

    /**
     * Reads a {@link VectorDataNode} from the given input.
     *
     * @param sourceName                  The name of the data source; typically a file name.
     * @param reader                      A reader for the CSV data.
     * @param product                     The product the vector data will be added to.
     * @param crsProvider                 A strategy for receiving the CRS of the vector data.
     * @param placemarkDescriptorProvider A strategy for receiving the placemark descriptor.
     * @param modelCrs                    The model CRS of the target product.
     * @param delimiterChar               The separation character of the CSV data.
     * @param pm                          A progress monitor.
     * @return A {@link VectorDataNode} containing features according to the input data, or {@code null} if no
     *         placemark descriptor can be found.
     * @throws IOException if the vector data could not be read.
     */
    public static VectorDataNode read(String sourceName, Reader reader, Product product, FeatureUtils.FeatureCrsProvider crsProvider,
                                      PlacemarkDescriptorProvider placemarkDescriptorProvider, CoordinateReferenceSystem modelCrs,
                                      char delimiterChar, boolean convertToVertices, ProgressMonitor pm) throws IOException {
        return new VectorDataNodeReader(sourceName, product, reader, crsProvider, placemarkDescriptorProvider, convertToVertices, delimiterChar).read(modelCrs, pm);
    }

    VectorDataNode read(CoordinateReferenceSystem modelCrs, ProgressMonitor pm) throws IOException {
        String nodeName = FileUtils.getFilenameWithoutExtension(sourceName);
        pm.beginTask("Reading vector data node '" + nodeName + "'", 100);
        reader.mark(1024 * 1024 * 10);
        readProperties();
        pm.worked(5);
        interpretationStrategy = createInterpretationStrategy();
        pm.worked(5);
        final CoordinateReferenceSystem featureCrs = crsProvider.getFeatureCrs(product);
        FeatureCollection<SimpleFeatureType, SimpleFeature> featureCollection = readFeatures(featureCrs);
        pm.worked(45);

        final boolean needsClipping = !CRS.equalsIgnoreMetadata(featureCrs, modelCrs);
        final boolean clipToProductBounds = crsProvider.clipToProductBounds();
        FeatureCollection<SimpleFeatureType, SimpleFeature> clippedCollection;
        if (product.getSceneGeoCoding() != null && featureCollection.size() > 0 && (needsClipping || clipToProductBounds)) {
            final Geometry clipGeometry = FeatureUtils.createGeoBoundaryPolygon(product);
            clippedCollection = FeatureUtils.clipCollection(featureCollection,
                                                            null,
                                                            clipGeometry,
                                                            product.getSceneGeoCoding().getGeoCRS(),
                                                            null,
                                                            modelCrs,
                                                            SubProgressMonitor.create(pm, 45));
        } else {
            clippedCollection = featureCollection;
        }

        SimpleFeatureType featureType = clippedCollection.getSchema();
        featureType.getUserData().putAll(properties);
        final PlacemarkDescriptor placemarkDescriptor = placemarkDescriptorProvider.getPlacemarkDescriptor(featureType);
        if (placemarkDescriptor == null) {
            return null;
        }
        placemarkDescriptor.setUserDataOf(featureType);

        if (convertToVertices && placemarkDescriptor instanceof PointDescriptor && clippedCollection.size() > 0) {
            clippedCollection = convertPointsToVertices(clippedCollection);
        }

        VectorDataNode vectorDataNode = new VectorDataNode(nodeName, clippedCollection, placemarkDescriptor);
        if (properties.containsKey(ProductNode.PROPERTY_NAME_DESCRIPTION)) {
            featureType.getUserData().put(ProductNode.PROPERTY_NAME_DESCRIPTION, properties.get(ProductNode.PROPERTY_NAME_DESCRIPTION));
            vectorDataNode.setDescription(properties.get(ProductNode.PROPERTY_NAME_DESCRIPTION));
        }
        if (properties.containsKey(VectorDataNodeIO.PROPERTY_NAME_DEFAULT_CSS)) {
            featureType.getUserData().put(VectorDataNodeIO.PROPERTY_NAME_DEFAULT_CSS, properties.get(VectorDataNodeIO.PROPERTY_NAME_DEFAULT_CSS));
            vectorDataNode.setDefaultStyleCss(properties.get(VectorDataNodeIO.PROPERTY_NAME_DEFAULT_CSS));
        }

        pm.done();
        return vectorDataNode;
    }

    /**
     * Collects comment lines of the form "# &lt;name&gt; = &lt;value&gt;" until the first non-empty and non-comment line is found.
     *
<<<<<<< HEAD
=======
     * @throws java.io.IOException in case of an IO-error
>>>>>>> b4b89501
     */
    private void readProperties() throws IOException {
        properties = new LinkedHashMap<>();
        String line;
        while ((line = reader.readLine()) != null) {
            line = line.trim();
            if (line.startsWith("#")) {
                line = line.substring(1);
                int index = line.indexOf('=');
                if (index != -1) {
                    String name = line.substring(0, index).trim();
                    String value = line.substring(index + 1).trim();
                    if (StringUtils.isNotNullAndNotEmpty(name) &&
                            StringUtils.isNotNullAndNotEmpty(value)) {
                        properties.put(name, value);
                    }
                }
                reader.mark(1024 * 1024 * 10);
            } else if (line.isEmpty()) {
                reader.mark(1024 * 1024 * 10);
            } else {
                // First non-comment line reached, no more property assignments expected
                break;
            }
        }
    }

    private FeatureCollection<SimpleFeatureType, SimpleFeature> readFeatures(CoordinateReferenceSystem featureCrs) throws IOException {
        final SimpleFeatureType featureType = readFeatureType(featureCrs);
        return readFeatures(featureType);
    }

    private InterpretationStrategy createInterpretationStrategy() throws IOException {
        reader.reset();
        String[] tokens = reader.readRecord();
        reader.reset();

        if (tokens == null) {
            throw new IOException(String.format("Invalid header in file '%s'", sourceName));
        }

        int latIndex = -1;
        int lonIndex = -1;
        int geometryIndex = -1;

        boolean hasFeatureTypeName = false;
        boolean hasLatLon;

        String featureTypeName = null;
        String geometryName = null;
        final String defaultGeometry = properties.get("defaultGeometry");
        for (int i = 0; i < tokens.length; i++) {
            if (i == 0 && (tokens[0].startsWith("org.esa.snap") || tokens[0].startsWith("org.esa.beam") /* for backward compatibility*/ )) {
                hasFeatureTypeName = true;
                featureTypeName = tokens[0];
            } else {
                String token = tokens[i];
                final int colonPos = token.indexOf(':');
                String attributeName;
                switch (colonPos) {
                    case -1:
                        attributeName = token;
                        break;
                    case 0:
                        throw new IOException(String.format("Missing name specifier in attribute descriptor '%s'", token));
                    default:
                        attributeName = token.substring(0, colonPos);
                        break;
                }

                if (defaultGeometry != null && attributeName.equals(defaultGeometry)) {
                    geometryIndex = i;
                    geometryName = attributeName;
                    break;
                }
                if (contains(LONGITUDE_IDENTIFIERS, attributeName)) {
                    lonIndex = i;
                } else if (contains(LATITUDE_IDENTIFIERS, attributeName)) {
                    latIndex = i;
                } else if (contains(GEOMETRY_IDENTIFIERS, attributeName)) {
                    geometryIndex = i;
                    geometryName = attributeName;
                }
            }
        }

        boolean hasGeometry = geometryIndex != -1;
        hasLatLon = latIndex != -1 && lonIndex != -1;
        if (!hasGeometry && (latIndex == -1 || lonIndex == -1)) {
            throw new IOException("Neither lat/lon nor geometry column provided.");
        }

        if (hasGeometry && !hasFeatureTypeName) {
            return new GeometryNoFeatureTypeStrategy(geometryName);
        } else if (hasGeometry && hasFeatureTypeName) {
            return new GeometryAndFeatureTypeStrategy(geometryName, featureTypeName);
        } else if (hasLatLon && !hasFeatureTypeName) {
            return new LatLonNoFeatureTypeStrategy(latIndex, lonIndex);
        } else if (hasLatLon && hasFeatureTypeName) {
            return new LatLonAndFeatureTypeStrategy(featureTypeName, latIndex, lonIndex);
        }
        throw new IllegalStateException("Cannot come here");
    }


    private FeatureCollection<SimpleFeatureType, SimpleFeature> readFeatures(SimpleFeatureType simpleFeatureType) throws IOException {
        DefaultFeatureCollection fc = new DefaultFeatureCollection("?", simpleFeatureType);
        SimpleFeatureBuilder builder = new SimpleFeatureBuilder(simpleFeatureType);
        while (true) {
            String[] tokens = reader.readRecord();
            if (tokens == null) {
                break;
            }
            if (!isLineValid(simpleFeatureType, tokens)) {
                continue;
            }
            SimpleFeature simpleFeature = null;
            try {
                simpleFeature = interpretationStrategy.interpretLine(tokens, builder, simpleFeatureType);
            } catch (ConversionException e) {
                SystemUtils.LOG.warning(String.format("Unable to parse %s: %s", sourceName, e.getMessage()));
            } catch (TransformException e) {
                throw new IOException(e);
            }

            if (simpleFeature != null) {
                fc.add(simpleFeature);
            }
        }
        return fc;
    }

    private boolean isLineValid(SimpleFeatureType simpleFeatureType, String[] tokens) {
        int expectedTokenCount = interpretationStrategy.getExpectedTokenCount(simpleFeatureType.getAttributeCount());
        if (tokens.length != expectedTokenCount) {
            SystemUtils.LOG.warning(String.format("Problem in '%s': unexpected number of columns: expected %d, but got %d",
                                                  sourceName, expectedTokenCount, tokens.length));
            return false;
        }
        return true;
    }

    private SimpleFeatureType readFeatureType(CoordinateReferenceSystem featureCrs) throws IOException {
        String[] tokens = reader.readRecord();
        if (tokens == null || tokens.length <= 1) {
            throw new IOException("Missing feature type definition in first line.");
        }
        reader.mark(1024 * 1024 * 10);
        return createFeatureType(tokens, featureCrs);
    }

    private SimpleFeatureType createFeatureType(String[] tokens, CoordinateReferenceSystem featureCrs) throws IOException {
        SimpleFeatureTypeBuilder builder = new SimpleFeatureTypeBuilder();
        builder.setCRS(featureCrs);
        JavaTypeConverter jtc = new JavaTypeConverter();

        String[] firstRecord = reader.readRecord();
        if (firstRecord != null && firstRecord.length != tokens.length) {
            throw new IOException("First record and header have different column count.");
        }
        reader.reset();

        for (int i = interpretationStrategy.getStartColumn(); i < tokens.length; i++) {
            String token = tokens[i];
            final int colonPos = token.indexOf(':');
            String attributeTypeName;
            String attributeName;
            switch (colonPos) {
                case 0:
                    throw new IOException(String.format("Missing name specifier in attribute descriptor '%s'", token));
                case -1:
                    attributeName = token;
                    attributeTypeName = findAttributeTypeName(firstRecord == null ? "" : firstRecord[i]);
                    break;
                default:
                    attributeTypeName = token.substring(colonPos + 1);
                    attributeName = token.substring(0, colonPos);
                    break;
            }

            Class<?> attributeType = getAttributeType(jtc, token, attributeTypeName);
            builder.add(attributeName, attributeType);
        }

        interpretationStrategy.setDefaultGeometry(properties.get("defaultGeometry"), featureCrs, builder);
        interpretationStrategy.setName(builder);

        return builder.buildFeatureType();
    }

    private String findAttributeTypeName(String entry) throws IOException {
        try {
            //noinspection ResultOfMethodCallIgnored
            Double.parseDouble(entry);
            return "Double";
        } catch (NumberFormatException e) {
            // ok
        }
        return "String";
    }

    private Class<?> getAttributeType(JavaTypeConverter jtc, String token, String attributeTypeName) throws IOException {
        Class<?> attributeType;
        try {
            attributeType = jtc.parse(attributeTypeName);
        } catch (ConversionException e) {
            throw new IOException(
                    String.format("Unknown type in attribute descriptor '%s'", token), e);
        }
        return attributeType;
    }

    private static boolean contains(String[] possibleStrings, String s) {
        for (String possibleString : possibleStrings) {
            if (possibleString.toLowerCase().equals(s.toLowerCase())) {
                return true;
            }
        }
        return false;
    }

    /**
     * Converts a {@link FeatureCollection} with features having single {@link Point} geometries to a new feature collection
     * which contains just one feature with either a {@link LineString} geometry or a {@link Polygon} geometry
     * (in case of a closed line string), with the single points being vertices of this new geometry.
     *
     * @param featureCollection The feature collection to be converted.
     * @return the new feature collection
     */
    static FeatureCollection<SimpleFeatureType, SimpleFeature> convertPointsToVertices(FeatureCollection<SimpleFeatureType, SimpleFeature> featureCollection) {
        final FeatureIterator<SimpleFeature> featureIterator = featureCollection.features();
        List<Coordinate> coordList = new ArrayList<>();
        while (featureIterator.hasNext()) {
            final SimpleFeature feature = featureIterator.next();
            final Point pt = (Point) feature.getDefaultGeometry();
            coordList.add(pt.getCoordinate());
        }

        if (coordList.size() >= 2) {
            final GeometryFactory geometryFactory = new GeometryFactory();
            SimpleFeatureType featureType;
            SimpleFeatureBuilder featureBuilder;
            SimpleFeature feature;

            try {
                if (isClosedPolygon(coordList)) {
                    featureType = DataUtilities.createType("Geometry", "geometry:Polygon");
                    featureBuilder = new SimpleFeatureBuilder(featureType);
                    feature = featureBuilder.buildFeature(Integer.toString(coordList.size() + 1));
                    final LinearRing polygon = geometryFactory.createLinearRing(coordList.toArray(new Coordinate[coordList.size()]));
                    feature.setDefaultGeometry(polygon);
                } else {
                    featureType = DataUtilities.createType("Geometry", "geometry:LineString");
                    featureBuilder = new SimpleFeatureBuilder(featureType);
                    feature = featureBuilder.buildFeature(Integer.toString(coordList.size() + 1));
                    final LineString lineString = geometryFactory.createLineString(coordList.toArray(new Coordinate[coordList.size()]));
                    feature.setDefaultGeometry(lineString);
                }
            } catch (SchemaException e) {
                SystemUtils.LOG.warning("Cannot create line/polygon geometry: " + e.getMessage() +
                                                " --> Will interpret points as they are.");
                return featureCollection;
            }

            DefaultFeatureCollection vertexCollection = new DefaultFeatureCollection(featureCollection.getID() + "_vertex", featureType);
            vertexCollection.add(feature);

            return vertexCollection;
        } else {
            return featureCollection;
        }
    }

    static boolean isClosedPolygon(List<Coordinate> coordList) {
        final double firstX = coordList.get(0).x;
        final double firstY = coordList.get(0).y;
        final double lastX = coordList.get(coordList.size() - 1).x;
        final double lastY = coordList.get(coordList.size() - 1).y;
        return (firstX == lastX && firstY == lastY);
    }

    /**
     * A strategy for receiving an instance of {@link PlacemarkDescriptor}.
     */
    public interface PlacemarkDescriptorProvider {

        /**
         * Returns a placemark descriptor fitting to the input feature type.
         *
         * @param simpleFeatureType The feature type on which the placemark descriptor choice may be based upon.
         * @return An instance of {@link PlacemarkDescriptor}.
         */
        PlacemarkDescriptor getPlacemarkDescriptor(SimpleFeatureType simpleFeatureType);
    }

}<|MERGE_RESOLUTION|>--- conflicted
+++ resolved
@@ -195,10 +195,7 @@
     /**
      * Collects comment lines of the form "# &lt;name&gt; = &lt;value&gt;" until the first non-empty and non-comment line is found.
      *
-<<<<<<< HEAD
-=======
      * @throws java.io.IOException in case of an IO-error
->>>>>>> b4b89501
      */
     private void readProperties() throws IOException {
         properties = new LinkedHashMap<>();
