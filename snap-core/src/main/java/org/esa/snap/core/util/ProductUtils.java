/*
 * Copyright (C) 2013 Brockmann Consult GmbH (info@brockmann-consult.de)
 *
 * This program is free software; you can redistribute it and/or modify it
 * under the terms of the GNU General Public License as published by the Free
 * Software Foundation; either version 3 of the License, or (at your option)
 * any later version.
 * This program is distributed in the hope that it will be useful, but WITHOUT
 * ANY WARRANTY; without even the implied warranty of MERCHANTABILITY or
 * FITNESS FOR A PARTICULAR PURPOSE. See the GNU General Public License for
 * more details.
 *
 * You should have received a copy of the GNU General Public License along
 * with this program; if not, see http://www.gnu.org/licenses/
 */
package org.esa.snap.core.util;


import com.bc.ceres.core.Assert;
import com.bc.ceres.core.ProgressMonitor;
import com.bc.ceres.core.SubProgressMonitor;
import com.bc.ceres.glayer.Layer;
import com.bc.ceres.grender.support.BufferedImageRendering;
import com.vividsolutions.jts.geom.Geometry;
import org.esa.snap.core.datamodel.Band;
import org.esa.snap.core.datamodel.ColorPaletteDef;
import org.esa.snap.core.datamodel.DensityPlot;
import org.esa.snap.core.datamodel.FlagCoding;
import org.esa.snap.core.datamodel.GeoCoding;
import org.esa.snap.core.datamodel.GeoPos;
import org.esa.snap.core.datamodel.ImageInfo;
import org.esa.snap.core.datamodel.IndexCoding;
import org.esa.snap.core.datamodel.Mask;
import org.esa.snap.core.datamodel.MetadataAttribute;
import org.esa.snap.core.datamodel.MetadataElement;
import org.esa.snap.core.datamodel.PixelPos;
import org.esa.snap.core.datamodel.Product;
import org.esa.snap.core.datamodel.ProductData;
import org.esa.snap.core.datamodel.ProductNode;
import org.esa.snap.core.datamodel.ProductNodeGroup;
import org.esa.snap.core.datamodel.ProductVisitorAdapter;
import org.esa.snap.core.datamodel.RGBChannelDef;
import org.esa.snap.core.datamodel.RasterDataNode;
import org.esa.snap.core.datamodel.Scene;
import org.esa.snap.core.datamodel.SceneFactory;
import org.esa.snap.core.datamodel.TiePointGrid;
import org.esa.snap.core.datamodel.TimeCoding;
import org.esa.snap.core.datamodel.VectorDataNode;
import org.esa.snap.core.datamodel.VirtualBand;
import org.esa.snap.core.image.ImageManager;
import org.esa.snap.core.layer.MaskLayerType;
import org.esa.snap.core.util.geotiff.GeoCoding2GeoTIFFMetadata;
import org.esa.snap.core.util.geotiff.GeoTIFFMetadata;
import org.esa.snap.core.util.jai.JAIUtils;
import org.esa.snap.core.util.math.IndexValidator;
import org.esa.snap.core.util.math.Range;
import org.geotools.feature.DefaultFeatureCollection;
import org.geotools.feature.FeatureCollection;
import org.geotools.referencing.crs.DefaultGeographicCRS;
import org.opengis.feature.simple.SimpleFeature;
import org.opengis.feature.simple.SimpleFeatureType;
import org.opengis.referencing.crs.CoordinateReferenceSystem;

import javax.media.jai.PlanarImage;
import java.awt.Color;
import java.awt.Dimension;
import java.awt.Rectangle;
import java.awt.geom.AffineTransform;
import java.awt.geom.Area;
import java.awt.geom.GeneralPath;
import java.awt.geom.PathIterator;
import java.awt.geom.Rectangle2D;
import java.awt.image.BufferedImage;
import java.awt.image.ComponentColorModel;
import java.awt.image.DataBuffer;
import java.awt.image.DataBufferByte;
import java.awt.image.IndexColorModel;
import java.awt.image.Raster;
import java.awt.image.SampleModel;
import java.awt.image.WritableRaster;
import java.io.IOException;
import java.text.MessageFormat;
import java.util.ArrayList;
import java.util.Arrays;
import java.util.HashMap;
import java.util.List;
import java.util.Map;

/**
 * This class provides many static factory methods to be used in conjunction with data products.
 *
 * @see Product
 */
public class ProductUtils {

    private static final int[] RGB_BAND_OFFSETS = new int[]{
            2, 1, 0
    };

    private static final int[] RGBA_BAND_OFFSETS = new int[]{
            3, 2, 1, 0,
    };
    private static final String MSG_CREATING_IMAGE = "Creating image";

    //////////////////////////////////////////////////////////////////////////////////////////////
    // Basic Image Creation Routines
    //////////////////////////////////////////////////////////////////////////////////////////////

    /**
     * Creates image creation information.
     *
     * @param rasters                 The raster data nodes.
     * @param assignMissingImageInfos if {@code true}, it is ensured that to all {@code RasterDataNode}s a valid {@code ImageInfo} will be assigned.
     * @param pm                      The progress monitor.
     * @return image information
     *
     * @throws IOException if an I/O error occurs
     * @since BEAM 4.2
     */
    public static ImageInfo createImageInfo(RasterDataNode[] rasters, boolean assignMissingImageInfos,
                                            ProgressMonitor pm) throws IOException {
        Assert.notNull(rasters, "rasters");
        Assert.argument(rasters.length > 0 && rasters.length <= 3, "rasters.length > 0 && rasters.length <= 3");
        if (rasters.length == 1) {
            return assignMissingImageInfos ? rasters[0].getImageInfo(pm) : rasters[0].createDefaultImageInfo(null, pm);
        } else {
            try {
                pm.beginTask("Computing image information", 3);
                final RGBChannelDef rgbChannelDef = new RGBChannelDef();
                for (int i = 0; i < rasters.length; i++) {
                    RasterDataNode raster = rasters[i];
                    final ProgressMonitor subPm = SubProgressMonitor.create(pm, 1);
                    ImageInfo imageInfo = assignMissingImageInfos ? raster.getImageInfo(
                            subPm) : raster.createDefaultImageInfo(null, subPm);
                    rgbChannelDef.setSourceName(i, raster.getName());
                    rgbChannelDef.setMinDisplaySample(i, imageInfo.getColorPaletteDef().getMinDisplaySample());
                    rgbChannelDef.setMaxDisplaySample(i, imageInfo.getColorPaletteDef().getMaxDisplaySample());
                }
                return new ImageInfo(rgbChannelDef);
            } finally {
                pm.done();
            }
        }
    }

    /**
     * Creates a RGB image from the given array of {@code {@link RasterDataNode}}s.
     * The given array {@code rasters} containing one or three raster data nodes. If three rasters are given
     * RGB image is created, if only one raster is provided a gray scale image created.
     *
     * @param rasters   an array of one or three raster nodes.
     * @param imageInfo the image info provides the information how to create the image
     * @param pm        a monitor to inform the user about progress
     * @return the created image
     *
     * @throws IOException if the given raster data is not loaded and reload causes an I/O error
     * @see RasterDataNode#setImageInfo(ImageInfo)
     */
    public static BufferedImage createRgbImage(final RasterDataNode[] rasters,
                                               final ImageInfo imageInfo,
                                               final ProgressMonitor pm) throws IOException {
        Assert.notNull(rasters, "rasters");
        Assert.argument(rasters.length == 1 || rasters.length == 2 || rasters.length == 3,
                        "rasters.length == 1 || rasters.length == 2 || rasters.length == 3");

        final RasterDataNode raster0 = rasters[0];
        ProductNodeGroup<Mask> maskGroup = raster0.getOverlayMaskGroup();
        pm.beginTask(MSG_CREATING_IMAGE, 3 + 3 + maskGroup.getNodeCount());
        try {
            BufferedImage overlayBIm;
            if (rasters.length == 1) {
                overlayBIm = create1BandRgbImage(raster0, imageInfo, SubProgressMonitor.create(pm, 3));
            } else {
                overlayBIm = create3BandRgbImage(rasters, imageInfo, SubProgressMonitor.create(pm, 3));
            }
            if (maskGroup.getNodeCount() > 0) {
                overlayBIm = overlayMasks(raster0, overlayBIm, SubProgressMonitor.create(pm, maskGroup.getNodeCount()));
            }
            return overlayBIm;
        } finally {
            pm.done();
        }
    }

    private static BufferedImage create1BandRgbImage(final RasterDataNode raster,
                                                     final ImageInfo imageInfo,
                                                     final ProgressMonitor pm) throws IOException {
        Assert.notNull(raster, "raster");
        Assert.notNull(imageInfo, "imageInfo");
        Assert.argument(imageInfo.getColorPaletteDef() != null, "imageInfo.getColorPaletteDef() != null");
        Assert.notNull(pm, "pm");

        final IndexCoding indexCoding = (raster instanceof Band) ? ((Band) raster).getIndexCoding() : null;
        final int width = raster.getRasterWidth();
        final int height = raster.getRasterHeight();
        final int numPixels = width * height;
        final int numColorComponents = imageInfo.getColorComponentCount();
        final byte[] rgbSamples = new byte[numColorComponents * numPixels];
        final double minSample = imageInfo.getColorPaletteDef().getMinDisplaySample();
        final double maxSample = imageInfo.getColorPaletteDef().getMaxDisplaySample();

        pm.beginTask(MSG_CREATING_IMAGE, 100);
        try {
            Color[] palette;
            final IndexValidator indexValidator;

            // Compute indices into palette --> rgbSamples
            if (indexCoding == null) {
                raster.quantizeRasterData(minSample,
                                          maxSample,
                                          1.0,
                                          rgbSamples,
                                          0,
                                          numColorComponents,
                                          ProgressMonitor.NULL);
                indexValidator = raster::isPixelValid;
                palette = ImageManager.createColorPalette(raster.getImageInfo());
                pm.worked(50);
                checkCanceled(pm);
            } else {
                final IntMap sampleColorIndexMap = new IntMap((int) minSample - 1, 4098);
                final ColorPaletteDef.Point[] points = imageInfo.getColorPaletteDef().getPoints();
                for (int colorIndex = 0; colorIndex < points.length; colorIndex++) {
                    sampleColorIndexMap.putValue((int) points[colorIndex].getSample(), colorIndex);
                }
                final int noDataIndex = points.length < 255 ? points.length + 1 : 0;
                final ProductData data = raster.getRasterData();
                for (int pixelIndex = 0; pixelIndex < data.getNumElems(); pixelIndex++) {
                    int sample = data.getElemIntAt(pixelIndex);
                    int colorIndex = sampleColorIndexMap.getValue(sample);
                    rgbSamples[pixelIndex * numColorComponents] =
                            colorIndex != IntMap.NULL ? (byte) colorIndex : (byte) noDataIndex;
                }
                palette = raster.getImageInfo().getColors();
                if (noDataIndex > 0) {
                    palette = Arrays.copyOf(palette, palette.length + 1);
                    palette[palette.length - 1] = ImageInfo.NO_COLOR;
                }
                indexValidator = pixelIndex -> raster.isPixelValid(pixelIndex)
                                               && (noDataIndex == 0 ||
                                                   (rgbSamples[pixelIndex * numColorComponents] & 0xff) != noDataIndex);
                pm.worked(50);
                checkCanceled(pm);
            }

            convertPaletteToRgbSamples(palette, imageInfo.getNoDataColor(), numColorComponents, rgbSamples,
                                       indexValidator);
            pm.worked(40);
            checkCanceled(pm);

            BufferedImage image = createBufferedImage(imageInfo, width, height, rgbSamples);
            image = applyHistogramMatching(image, imageInfo.getHistogramMatching());
            pm.worked(10);
            checkCanceled(pm);

            return image;

        } finally {
            pm.done();
        }
    }


    private static void convertPaletteToRgbSamples(Color[] palette, Color noDataColor, int numColorComponents,
                                                   byte[] rgbSamples, IndexValidator indexValidator) {
        final byte[] r = new byte[palette.length];
        final byte[] g = new byte[palette.length];
        final byte[] b = new byte[palette.length];
        final byte[] a = new byte[palette.length];
        for (int i = 0; i < palette.length; i++) {
            r[i] = (byte) palette[i].getRed();
            g[i] = (byte) palette[i].getGreen();
            b[i] = (byte) palette[i].getBlue();
            a[i] = (byte) palette[i].getAlpha();
        }
        int colorIndex;
        int pixelIndex = 0;
        for (int i = 0; i < rgbSamples.length; i += numColorComponents) {
            if (indexValidator.validateIndex(pixelIndex)) {
                colorIndex = rgbSamples[i] & 0xff;
                if (numColorComponents == 4) {
                    rgbSamples[i] = a[colorIndex];
                    rgbSamples[i + 1] = b[colorIndex];
                    rgbSamples[i + 2] = g[colorIndex];
                    rgbSamples[i + 3] = r[colorIndex];
                } else {
                    rgbSamples[i] = b[colorIndex];
                    rgbSamples[i + 1] = g[colorIndex];
                    rgbSamples[i + 2] = r[colorIndex];
                }
            } else {
                if (numColorComponents == 4) {
                    rgbSamples[i] = (byte) noDataColor.getAlpha();
                    rgbSamples[i + 1] = (byte) noDataColor.getBlue();
                    rgbSamples[i + 2] = (byte) noDataColor.getGreen();
                    rgbSamples[i + 3] = (byte) noDataColor.getRed();
                } else {
                    rgbSamples[i] = (byte) noDataColor.getBlue();
                    rgbSamples[i + 1] = (byte) noDataColor.getGreen();
                    rgbSamples[i + 2] = (byte) noDataColor.getRed();
                }
            }
            pixelIndex++;
        }
    }

    private static BufferedImage create3BandRgbImage(final RasterDataNode[] rasters,
                                                     final ImageInfo imageInfo,
                                                     final ProgressMonitor pm) throws IOException {
        Assert.notNull(rasters, "rasters");
        Assert.argument(rasters.length > 1 && rasters.length <= 3, "rasters.length == 2 or 3");
        Assert.notNull(imageInfo, "imageInfo");
        Assert.argument(imageInfo.getRgbChannelDef() != null, "imageInfo.getRgbChannelDef() != null");
        Assert.notNull(pm, "pm");

        Color noDataColor = imageInfo.getNoDataColor();

        final int width = rasters[0].getRasterWidth();
        final int height = rasters[0].getRasterHeight();
        final int numColorComponents = imageInfo.getColorComponentCount();
        final int numPixels = width * height;
        final byte[] rgbSamples = new byte[numColorComponents * numPixels];

        final String[] taskMessages = new String[]{
                "Computing red channel",
                "Computing green channel",
                "Computing blue channel"
        };

        pm.beginTask(MSG_CREATING_IMAGE, 100);
        try {
            // Compute indices into palette --> rgbSamples
            for (int i = 0; i < rasters.length; i++) {
                final RasterDataNode raster = rasters[i];
                pm.setSubTaskName(taskMessages[i]);
                raster.quantizeRasterData(imageInfo.getRgbChannelDef().getMinDisplaySample(i),
                                          imageInfo.getRgbChannelDef().getMaxDisplaySample(i),
                                          imageInfo.getRgbChannelDef().getGamma(i),
                                          rgbSamples,
                                          numColorComponents - 1 - i,
                                          numColorComponents,
                                          ProgressMonitor.NULL);
                pm.worked(30);
                checkCanceled(pm);
            }

            final boolean validMaskUsed = rasters[0].isValidMaskUsed()
                                          || rasters[1].isValidMaskUsed()
                                          || (rasters.length > 2 && rasters[2].isValidMaskUsed());
            boolean pixelValid;
            int pixelIndex = 0;
            for (int i = 0; i < rgbSamples.length; i += numColorComponents) {
                pixelValid = !validMaskUsed
                             || rasters[0].isPixelValid(pixelIndex)
                                && rasters[1].isPixelValid(pixelIndex)
                                && (rasters.length < 3 || rasters[2].isPixelValid(pixelIndex));
                if (pixelValid) {
                    if (numColorComponents == 4) {
                        rgbSamples[i] = (byte) 255;
                    }
                } else {
                    if (numColorComponents == 4) {
                        rgbSamples[i] = (byte) noDataColor.getAlpha();
                        rgbSamples[i + 1] = (byte) noDataColor.getBlue();
                        rgbSamples[i + 2] = (byte) noDataColor.getGreen();
                        rgbSamples[i + 3] = (byte) noDataColor.getRed();
                    } else {
                        rgbSamples[i] = (byte) noDataColor.getBlue();
                        rgbSamples[i + 1] = (byte) noDataColor.getGreen();
                        rgbSamples[i + 2] = (byte) noDataColor.getRed();
                    }
                }
                pixelIndex++;
            }
            pm.worked(5);
            checkCanceled(pm);


            BufferedImage image = createBufferedImage(imageInfo, width, height, rgbSamples);
            image = applyHistogramMatching(image, imageInfo.getHistogramMatching());
            pm.worked(5);
            checkCanceled(pm);

            return image;

        } finally {
            pm.done();
        }
    }

    private static BufferedImage createBufferedImage(ImageInfo imageInfo, int width, int height, byte[] rgbSamples) {
        final ComponentColorModel cm = imageInfo.createComponentColorModel();
        final DataBuffer db = new DataBufferByte(rgbSamples, rgbSamples.length);
        final int colorComponentCount = imageInfo.getColorComponentCount();
        final WritableRaster wr = Raster.createInterleavedRaster(db, width, height,
                                                                 colorComponentCount * width,
                                                                 colorComponentCount,
                                                                 colorComponentCount == 4 ?
                                                                 RGBA_BAND_OFFSETS : RGB_BAND_OFFSETS,
                                                                 null
        );
        return new BufferedImage(cm, wr, false, null);
    }


    /**
     * Creates a greyscale image from the given {@code {@link RasterDataNode}}.
     * <p>The method uses the given raster data node's image information (an instance of {@code {@link
     * ImageInfo}}) to create the image.
     *
     * @param rasterDataNode the raster data node, must not be {@code null}
     * @param pm             a monitor to inform the user about progress
     * @return the color indexed image
     *
     * @throws IOException if the given raster data is not loaded and reload causes an I/O error
     * @see RasterDataNode#getImageInfo()
     */
    public static BufferedImage createColorIndexedImage(final RasterDataNode rasterDataNode,
                                                        ProgressMonitor pm) throws IOException {
        Guardian.assertNotNull("rasterDataNode", rasterDataNode);
        final int width = rasterDataNode.getRasterWidth();
        final int height = rasterDataNode.getRasterHeight();
        final ImageInfo imageInfo = rasterDataNode.getImageInfo(ProgressMonitor.NULL);
        final double newMin = imageInfo.getColorPaletteDef().getMinDisplaySample();
        final double newMax = imageInfo.getColorPaletteDef().getMaxDisplaySample();
        final byte[] colorIndexes = rasterDataNode.quantizeRasterData(newMin, newMax, 1.0, pm);
        final IndexColorModel cm = imageInfo.createIndexColorModel(rasterDataNode);
        final SampleModel sm = cm.createCompatibleSampleModel(width, height);
        final DataBuffer db = new DataBufferByte(colorIndexes, colorIndexes.length);
        final WritableRaster wr = WritableRaster.createWritableRaster(sm, db, null);
        return new BufferedImage(cm, wr, false, null);
    }

    private static BufferedImage applyHistogramMatching(BufferedImage overlayBIm,
                                                        ImageInfo.HistogramMatching histogramMatching) {
        final boolean doEqualize = ImageInfo.HistogramMatching.Equalize == histogramMatching;
        final boolean doNormalize = ImageInfo.HistogramMatching.Normalize == histogramMatching;
        if (doEqualize || doNormalize) {
            PlanarImage sourcePIm = PlanarImage.wrapRenderedImage(overlayBIm);
            sourcePIm = JAIUtils.createTileFormatOp(sourcePIm, 512, 512);
            if (doEqualize) {
                sourcePIm = JAIUtils.createHistogramEqualizedImage(sourcePIm);
            } else {
                sourcePIm = JAIUtils.createHistogramNormalizedImage(sourcePIm);
            }
            overlayBIm = sourcePIm.getAsBufferedImage();
        }
        return overlayBIm;
    }

    private static void checkCanceled(ProgressMonitor pm) throws IOException {
        if (pm.isCanceled()) {
            throw new IOException("Process terminated by user.");
        }
    }

    /**
     * Creates the geographical boundary of the given product and returns it as a list of geographical coordinates.
     *
     * @param product the input product, must not be null
     * @param step    the step given in pixels
     * @return an array of geographical coordinates
     *
     * @throws IllegalArgumentException if product is null or if the product's {@link GeoCoding} is null
     */
    public static GeoPos[] createGeoBoundary(Product product, int step) {
        final Rectangle rect = new Rectangle(0, 0, product.getSceneRasterWidth(), product.getSceneRasterHeight());
        return createGeoBoundary(product, rect, step);
    }

    /**
     * Creates the geographical boundary of the given region within the given product and returns it as a list of
     * geographical coordinates.
     * <p> This method delegates to {@link #createGeoBoundary(Product, java.awt.Rectangle, int, boolean) createGeoBoundary(Product, Rectangle, int, boolean)}
     * and the additional boolean parameter {@code usePixelCenter} is {@code true}.
     *
     * @param product the input product, must not be null
     * @param region  the region rectangle in product pixel coordinates, can be null for entire product
     * @param step    the step given in pixels
     * @return an array of geographical coordinates
     *
     * @throws IllegalArgumentException if product is null or if the product's {@link GeoCoding} is null
     * @see #createPixelBoundary(RasterDataNode, java.awt.Rectangle, int)
     */
    public static GeoPos[] createGeoBoundary(Product product, Rectangle region, int step) {
        final boolean usePixelCenter = true;
        return createGeoBoundary(product, region, step, usePixelCenter);
    }

    /**
     * Creates the geographical boundary of the given region within the given product and returns it as a list of
     * geographical coordinates.
     *
     * @param product        the input product, must not be null
     * @param region         the region rectangle in product pixel coordinates, can be null for entire product
     * @param step           the step given in pixels
     * @param usePixelCenter {@code true} if the pixel center should be used to create the boundary
     * @return an array of geographical coordinates
     *
     * @throws IllegalArgumentException if product is null or if the product's {@link GeoCoding} is null
     * @see #createPixelBoundary(Product, java.awt.Rectangle, int, boolean)
     */
    public static GeoPos[] createGeoBoundary(Product product, Rectangle region, int step,
                                             final boolean usePixelCenter) {
        Guardian.assertNotNull("product", product);
        final GeoCoding gc = product.getSceneGeoCoding();
        if (gc == null) {
            throw new IllegalArgumentException(UtilConstants.MSG_NO_GEO_CODING);
        }
        if (region == null) {
            region = new Rectangle(0,
                                   0,
                                   product.getSceneRasterWidth(),
                                   product.getSceneRasterHeight());
        }
        final PixelPos[] points = createRectBoundary(region, step, usePixelCenter);
        final ArrayList<GeoPos> geoPoints = new ArrayList<>(points.length);
        for (final PixelPos pixelPos : points) {
            final GeoPos gcGeoPos = gc.getGeoPos(pixelPos, null);
            if (true) { // including valid positions only leads to unit test failures 'very elsewhere' rq-20140414
                geoPoints.add(gcGeoPos);
            }
        }
        return geoPoints.toArray(new GeoPos[geoPoints.size()]);
    }

    /**
     * Creates the geographical boundary of the given region within the given raster and returns it as a list of
     * geographical coordinates.
     *
     * @param raster the input raster, must not be null
     * @param region the region rectangle in raster pixel coordinates, can be null for entire raster
     * @param step   the step given in pixels
     * @return an array of geographical coordinates
     *
     * @throws IllegalArgumentException if raster is null or if the raster has no {@link GeoCoding} is null
     * @see #createPixelBoundary(RasterDataNode, java.awt.Rectangle, int)
     */
    public static GeoPos[] createGeoBoundary(RasterDataNode raster, Rectangle region, int step) {
        Guardian.assertNotNull("raster", raster);
        final GeoCoding gc = raster.getGeoCoding();
        if (gc == null) {
            throw new IllegalArgumentException(UtilConstants.MSG_NO_GEO_CODING);
        }
        PixelPos[] points = createPixelBoundary(raster, region, step);
        GeoPos[] geoPoints = new GeoPos[points.length];
        for (int i = 0; i < geoPoints.length; i++) {
            geoPoints[i] = gc.getGeoPos(points[i], null);
        }
        return geoPoints;
    }

    /**
     * Converts the geographic boundary entire product into one, two or three shape objects. If the product does not
     * intersect the 180 degree meridian, a single general path is returned. Otherwise two or three shapes are created
     * and returned in the order from west to east.
     * <p>
     * The geographic boundary of the given product are returned as shapes comprising (longitude,latitude) pairs.
     *
     * @param product the input product
     * @return an array of shape objects
     *
     * @throws IllegalArgumentException if product is null or if the product's {@link GeoCoding} is null
     * @see #createGeoBoundary(Product, int)
     */
    public static GeneralPath[] createGeoBoundaryPaths(Product product) {
        final Rectangle rect = new Rectangle(0, 0, product.getSceneRasterWidth(), product.getSceneRasterHeight());
        final int step = Math.min(rect.width, rect.height) / 8;
        return createGeoBoundaryPaths(product, rect, step > 0 ? step : 1);
    }

    /**
     * Converts the geographic boundary of the region within the given product into one, two or three shape objects. If
     * the product does not intersect the 180 degree meridian, a single general path is returned. Otherwise two or three
     * shapes are created and returned in the order from west to east.
     * <p>
     * This method delegates to {@link #createGeoBoundaryPaths(Product, java.awt.Rectangle, int, boolean) createGeoBoundaryPaths(Product, Rectangle, int, boolean)}
     * and the additional parameter {@code usePixelCenter} is {@code true}.
     * <p>
     * The geographic boundary of the given product are returned as shapes comprising (longitude,latitude) pairs.
     *
     * @param product the input product
     * @param region  the region rectangle in product pixel coordinates, can be null for entire product
     * @param step    the step given in pixels
     * @return an array of shape objects
     *
     * @throws IllegalArgumentException if product is null or if the product's {@link GeoCoding} is null
     * @see #createGeoBoundary(Product, java.awt.Rectangle, int)
     */
    public static GeneralPath[] createGeoBoundaryPaths(Product product, Rectangle region, int step) {
        final boolean usePixelCenter = true;
        return createGeoBoundaryPaths(product, region, step, usePixelCenter);
    }

    /**
     * Converts the geographic boundary of the region within the given product into one, two or three shape objects. If
     * the product does not intersect the 180 degree meridian, a single general path is returned. Otherwise two or three
     * shapes are created and returned in the order from west to east.
     * <p>
     * The geographic boundary of the given product are returned as shapes comprising (longitude,latitude) pairs.
     *
     * @param product        the input product
     * @param region         the region rectangle in product pixel coordinates, can be null for entire product
     * @param step           the step given in pixels
     * @param usePixelCenter {@code true} if the pixel center should be used to create the pathes
     * @return an array of shape objects
     *
     * @throws IllegalArgumentException if product is null or if the product's {@link GeoCoding} is null
     * @see #createGeoBoundary(Product, java.awt.Rectangle, int, boolean)
     */
    public static GeneralPath[] createGeoBoundaryPaths(Product product, Rectangle region, int step,
                                                       final boolean usePixelCenter) {
        Guardian.assertNotNull("product", product);
        final GeoCoding gc = product.getSceneGeoCoding();
        if (gc == null) {
            throw new IllegalArgumentException(UtilConstants.MSG_NO_GEO_CODING);
        }
        final GeoPos[] geoPoints = createGeoBoundary(product, region, step, usePixelCenter);
        normalizeGeoPolygon(geoPoints);

        final ArrayList<GeneralPath> pathList = assemblePathList(geoPoints);

        return pathList.toArray(new GeneralPath[pathList.size()]);
    }

    /**
     * Creates a rectangular boundary expressed in pixel positions for the given source rectangle. If the source
     * {@code rect} is 100 x 50 pixels and {@code step} is 10 the returned array will countain exactly 2 * 10
     * + 2 * (5 - 2) = 26 pixel positions.
     * <p>This method is used for an intermediate step when determining a product boundary expressed in geographical
     * co-ordinates.
     * <p> This method delegates to {@link #createPixelBoundary(Product, java.awt.Rectangle, int, boolean) createPixelBoundary(Product, Rectangle, int, boolean)}
     * and the additional boolean parameter {@code usePixelCenter} is {@code true}.
     *
     * @param product the product
     * @param rect    the source rectangle
     * @param step    the mean distance from one pixel position to the other in the returned array
     * @return the rectangular boundary
     */
    public static PixelPos[] createPixelBoundary(Product product, Rectangle rect, int step) {
        final boolean usePixelCenter = true;
        return createPixelBoundary(product, rect, step, usePixelCenter);
    }

    /**
     * Creates a rectangular boundary expressed in pixel positions for the given source rectangle. If the source
     * {@code rect} is 100 x 50 pixels and {@code step} is 10 the returned array will countain exactly 2 * 10
     * + 2 * (5 - 2) = 26 pixel positions.
     * <p>This method is used for an intermediate step when determining a product boundary expressed in geographical
     * co-ordinates.
     *
     * @param product        the product
     * @param rect           the source rectangle
     * @param step           the mean distance from one pixel position to the other in the returned array
     * @param usePixelCenter {@code true} if the pixel center should be used to create the boundary
     * @return the rectangular boundary
     */
    public static PixelPos[] createPixelBoundary(Product product, Rectangle rect, int step,
                                                 final boolean usePixelCenter) {
        if (rect == null) {
            rect = new Rectangle(0,
                                 0,
                                 product.getSceneRasterWidth(),
                                 product.getSceneRasterHeight());
        }
        return createRectBoundary(rect, step, usePixelCenter);
    }

    /**
     * Creates a rectangular boundary expressed in pixel positions for the given source rectangle. If the source
     * {@code rect} is 100 x 50 pixels and {@code step} is 10 the returned array will countain exactly 2 * 10
     * + 2 * (5 - 2) = 26 pixel positions.
     * <p>This method is used for an intermediate step when determining a raster boundary expressed in geographical
     * co-ordinates.
     *
     * @param raster the raster
     * @param rect   the source rectangle
     * @param step   the mean distance from one pixel position to the other in the returned array
     * @return the rectangular boundary
     */
    public static PixelPos[] createPixelBoundary(RasterDataNode raster, Rectangle rect, int step) {
        if (rect == null) {
            rect = new Rectangle(0,
                                 0,
                                 raster.getRasterWidth(),
                                 raster.getRasterHeight());
        }
        return createRectBoundary(rect, step);
    }

    /**
     * Creates a rectangular boundary expressed in pixel positions for the given source rectangle. If the source
     * {@code rect} is 100 x 50 pixels and {@code step} is 10 the returned array will countain exactly 2 * 10
     * + 2 * (5 - 2) = 26 pixel positions.
     * <p>This method is used for an intermediate step when determining a product boundary expressed in geographical
     * co-ordinates.
     * <p> This method delegates to {@link #createRectBoundary(java.awt.Rectangle, int, boolean) createRectBoundary(Rectangle, int, boolean)}
     * and the additional boolean parameter {@code usePixelCenter} is {@code true}.
     *
     * @param rect the source rectangle
     * @param step the mean distance from one pixel position to the other in the returned array
     * @return the rectangular boundary
     */
    public static PixelPos[] createRectBoundary(Rectangle rect, int step) {
        final boolean usePixelCenter = true;
        return createRectBoundary(rect, step, usePixelCenter);
    }

    /**
     * Creates a rectangular boundary expressed in pixel positions for the given source rectangle. If the source
     * {@code rect} is 100 x 50 pixels and {@code step} is 10 the returned array will countain exactly 2 * 10
     * + 2 * (5 - 2) = 26 pixel positions.
     * <p>
     * This method is used for an intermediate step when determining a product boundary expressed in geographical
     * co-ordinates.
     * <p>
     *
     * @param rect           the source rectangle
     * @param step           the mean distance from one pixel position to the other in the returned array
     * @param usePixelCenter {@code true} if the pixel center should be used
     * @return the rectangular boundary
     */
    public static PixelPos[] createRectBoundary(final Rectangle rect, int step, final boolean usePixelCenter) {
        final double insetDistance = usePixelCenter ? 0.5 : 0.0;
        final int x1 = rect.x;
        final int y1 = rect.y;
        final int w = usePixelCenter ? rect.width - 1 : rect.width;
        final int h = usePixelCenter ? rect.height - 1 : rect.height;
        final int x2 = x1 + w;
        final int y2 = y1 + h;

        if (step <= 0) {
            step = 2 * Math.max(rect.width, rect.height); // don't step!
        }

        final ArrayList<PixelPos> pixelPosList = new ArrayList<>(2 * (rect.width + rect.height) / step + 10);

        int lastX = 0;
        for (int x = x1; x < x2; x += step) {
            pixelPosList.add(new PixelPos(x + insetDistance, y1 + insetDistance));
            lastX = x;
        }

        int lastY = 0;
        for (int y = y1; y < y2; y += step) {
            pixelPosList.add(new PixelPos(x2 + insetDistance, y + insetDistance));
            lastY = y;
        }

        pixelPosList.add(new PixelPos(x2 + insetDistance, y2 + insetDistance));

        for (int x = lastX; x > x1; x -= step) {
            pixelPosList.add(new PixelPos(x + insetDistance, y2 + insetDistance));
        }

        pixelPosList.add(new PixelPos(x1 + insetDistance, y2 + insetDistance));

        for (int y = lastY; y > y1; y -= step) {
            pixelPosList.add(new PixelPos(x1 + insetDistance, y + insetDistance));
        }

        return pixelPosList.toArray(new PixelPos[pixelPosList.size()]);
    }

    /**
     * Copies the flag codings from the source product to the target.
     *
     * @param source the source product
     * @param target the target product
     */
    public static void copyFlagCodings(Product source, Product target) {
        Guardian.assertNotNull("source", source);
        Guardian.assertNotNull("target", target);

        int numCodings = source.getFlagCodingGroup().getNodeCount();
        for (int n = 0; n < numCodings; n++) {
            FlagCoding sourceFlagCoding = source.getFlagCodingGroup().get(n);
            copyFlagCoding(sourceFlagCoding, target);
        }
    }

    /**
     * Copies the given source flag coding to the target product.
     * If it exists already, the method simply returns the existing instance.
     *
     * @param sourceFlagCoding the source flag coding
     * @param target           the target product
     * @return The flag coding.
     */
    public static FlagCoding copyFlagCoding(FlagCoding sourceFlagCoding, Product target) {
        FlagCoding flagCoding = target.getFlagCodingGroup().get(sourceFlagCoding.getName());
        if (flagCoding == null) {
            flagCoding = new FlagCoding(sourceFlagCoding.getName());
            flagCoding.setDescription(sourceFlagCoding.getDescription());
            target.getFlagCodingGroup().add(flagCoding);
            copyMetadata(sourceFlagCoding, flagCoding);
        }
        return flagCoding;
    }

    /**
     * Copies the index codings from the source product to the target.
     *
     * @param source the source product
     * @param target the target product
     */
    public static void copyIndexCodings(Product source, Product target) {
        Guardian.assertNotNull("source", source);
        Guardian.assertNotNull("target", target);

        int numCodings = source.getIndexCodingGroup().getNodeCount();
        for (int n = 0; n < numCodings; n++) {
            IndexCoding sourceFlagCoding = source.getIndexCodingGroup().get(n);
            copyIndexCoding(sourceFlagCoding, target);
        }
    }

    /**
     * Copies the quicklook band name if not currently set and band also exists in target
     *
     * @param source the source product
     * @param target the target product
     */
    public static void copyQuicklookBandName(Product source, Product target) {
        Guardian.assertNotNull("source", source);
        Guardian.assertNotNull("target", target);

        if (target.getQuicklookBandName() == null && source.getQuicklookBandName() != null) {
            if (target.getBand(source.getQuicklookBandName()) != null) {
                target.setQuicklookBandName(source.getQuicklookBandName());
            }
        }
    }

    /**
     * Copies the given source index coding to the target product
     * If it exists already, the method simply returns the existing instance.
     *
     * @param sourceIndexCoding the source index coding
     * @param target            the target product
     * @return The index coding.
     */
    public static IndexCoding copyIndexCoding(IndexCoding sourceIndexCoding, Product target) {
        IndexCoding indexCoding = target.getIndexCodingGroup().get(sourceIndexCoding.getName());
        if (indexCoding == null) {
            indexCoding = new IndexCoding(sourceIndexCoding.getName());
            indexCoding.setDescription(sourceIndexCoding.getDescription());
            target.getIndexCodingGroup().add(indexCoding);
            copyMetadata(sourceIndexCoding, indexCoding);
        }
        return indexCoding;
    }

    /**
     * Copies the {@link Mask}s from the source product to the target product.
     * <p>
     * The method does not copy any image geo-coding/geometry information.
     * Use the {@link #copyImageGeometry(RasterDataNode, RasterDataNode, boolean)} to do so.
     * <p>
     * IMPORTANT NOTE: This method should only be used, if it is known that all masks
     * in the source product will also be valid in the target product. This method does
     * <em>not</em> copy overlay masks from the source bands to the target bands. Also
     * note that a source mask is not copied to the target product, when there already
     * is a mask in the target product with the same name as the source mask.
     *
     * @param sourceProduct the source product
     * @param targetProduct the target product
     */
    public static void copyMasks(Product sourceProduct, Product targetProduct) {
        final ProductNodeGroup<Mask> sourceMaskGroup = sourceProduct.getMaskGroup();
        for (int i = 0; i < sourceMaskGroup.getNodeCount(); i++) {
            final Mask mask = sourceMaskGroup.get(i);
            if (!targetProduct.getMaskGroup().contains(mask.getName())
                && mask.getImageType().canTransferMask(mask, targetProduct)) {
                mask.getImageType().transferMask(mask, targetProduct);
            }
        }
    }

    /**
     * Copies the overlay {@link Mask}s from the source product's raster data nodes to
     * the target product's raster data nodes.
     * <p>
     * IMPORTANT NOTE: This method should only be used, if it is known that all masks
     * in the source product will also be valid in the target product. This method does
     * <em>not</em> copy overlay masks, which are not contained in the target product's
     * mask group.
     *
     * @param sourceProduct the source product
     * @param targetProduct the target product
     */
    public static void copyOverlayMasks(Product sourceProduct, Product targetProduct) {
        for (RasterDataNode sourceNode : sourceProduct.getTiePointGrids()) {
            copyOverlayMasks(sourceNode, targetProduct);
        }
        for (RasterDataNode sourceNode : sourceProduct.getBands()) {
            copyOverlayMasks(sourceNode, targetProduct);
        }
    }

    private static void copyOverlayMasks(final RasterDataNode sourceNode, final Product targetProduct) {
        String[] maskNames = sourceNode.getOverlayMaskGroup().getNodeNames();
        RasterDataNode targetNode = targetProduct.getRasterDataNode(sourceNode.getName());
        if (targetNode != null) {
            ProductNodeGroup<Mask> overlayMaskGroup = targetNode.getOverlayMaskGroup();
            ProductNodeGroup<Mask> maskGroup = targetProduct.getMaskGroup();
            addMasksToGroup(maskNames, maskGroup, overlayMaskGroup);
        }
    }

    private static void addMasksToGroup(String[] maskNames, ProductNodeGroup<Mask> maskGroup,
                                        ProductNodeGroup<Mask> specialMaskGroup) {
        for (String maskName : maskNames) {
            final Mask mask = maskGroup.get(maskName);
            if (mask != null) {
                specialMaskGroup.add(mask);
            }
        }
    }

    /**
     * Copies all bands which contain a flag-coding from the source product to the target product.
     *
     * @param sourceProduct   the source product
     * @param targetProduct   the target product
     * @param copySourceImage whether the source image of the source band should be copied.
     * @since BEAM 4.10
     */
    public static void copyFlagBands(Product sourceProduct, Product targetProduct, boolean copySourceImage) {
        Guardian.assertNotNull("source", sourceProduct);
        Guardian.assertNotNull("target", targetProduct);
        if (sourceProduct.getFlagCodingGroup().getNodeCount() > 0) {

            // loop over bands and check if they have a flags coding attached
            for (int i = 0; i < sourceProduct.getNumBands(); i++) {
                Band sourceBand = sourceProduct.getBandAt(i);
                String bandName = sourceBand.getName();
                if (sourceBand.isFlagBand() && targetProduct.getBand(bandName) == null) {
                    copyBand(bandName, sourceProduct, targetProduct, copySourceImage);
                }
            }

            // first the bands have to be copied and then the masks
            // other wise the referenced bands, e.g. flag band, is not contained in the target product
            // and the mask is not copied
            copyMasks(sourceProduct, targetProduct);
            copyOverlayMasks(sourceProduct, targetProduct);
        }
    }

    /**
     * Copies the named tie-point grid from the source product to the target product.
     * <p>
     * The method does not copy any image geo-coding/geometry information.
     * Use the {@link #copyImageGeometry(RasterDataNode, RasterDataNode, boolean)} to do so.
     *
     * @param gridName      the name of the tie-point grid to be copied.
     * @param sourceProduct the source product
     * @param targetProduct the target product
     * @return the copied tie-point grid, or {@code null} if the sourceProduct does not contain a tie-point grid with the given name.
     */
    public static TiePointGrid copyTiePointGrid(String gridName, Product sourceProduct, Product targetProduct) {
        Guardian.assertNotNull("sourceProduct", sourceProduct);
        Guardian.assertNotNull("targetProduct", targetProduct);

        if (gridName == null || gridName.length() == 0) {
            return null;
        }
        final TiePointGrid sourceGrid = sourceProduct.getTiePointGrid(gridName);
        if (sourceGrid == null) {
            return null;
        }
        final TiePointGrid targetGrid = sourceGrid.cloneTiePointGrid();
        targetProduct.addTiePointGrid(targetGrid);
        return targetGrid;
    }

    /**
     * Copies a virtual band and keeps it as a virtual band
     * The size of the {@code srcBand} is preserved .
     *
<<<<<<< HEAD
     * @param target  the target product to copy the virtual band to.
=======
     * @param target the target product to copy the virtual band to.
>>>>>>> 4f859aa9
     * @param srcBand the virtual band to copy.
     * @param name    the name of the new band.
     * @return the copy of the band.
     */
    public static VirtualBand copyVirtualBand(final Product target, final VirtualBand srcBand, final String name) {
<<<<<<< HEAD
        return copyVirtualBand(target, srcBand, name, false);
    }

    /**
     * Copies a virtual band and keeps it as a virtual band
     * Depending on the parameter {@code adaptToSceneRasterSize} the size will either
     * preserve the size of the {@code srcBand} or adapt the size of the target product.
     *
     * @param target                 the target product to copy the virtual band to.
     * @param srcBand                the virtual band to copy.
     * @param name                   the name of the new band.
     * @param adaptToSceneRasterSize if {@code true} the band will have the scene raster size of the target product,
     *                               otherwise the size of the {@code srcBand} will be preserved
     * @return the copy of the band.
     */
    public static VirtualBand copyVirtualBand(final Product target, final VirtualBand srcBand, final String name, boolean adaptToSceneRasterSize) {
=======
>>>>>>> 4f859aa9

        final VirtualBand virtBand = new VirtualBand(name,
                                                     srcBand.getDataType(),
                                                     adaptToSceneRasterSize ? target.getSceneRasterWidth() : srcBand.getRasterWidth(),
                                                     adaptToSceneRasterSize ? target.getSceneRasterHeight() : srcBand.getRasterHeight(),
                                                     srcBand.getExpression());
        virtBand.setUnit(srcBand.getUnit());
        virtBand.setDescription(srcBand.getDescription());
        virtBand.setNoDataValue(srcBand.getNoDataValue());
        virtBand.setNoDataValueUsed(srcBand.isNoDataValueUsed());
        virtBand.setOwner(target);
        target.addBand(virtBand);
        return virtBand;
    }


    /**
     * Copies the named band from the source product to the target product.
     * <p>
     * The method does not copy any image geo-coding/geometry information.
     * Use the {@link #copyImageGeometry(RasterDataNode, RasterDataNode, boolean)} to do so.
     *
     * @param sourceBandName  the name of the band to be copied.
     * @param sourceProduct   the source product.
     * @param targetProduct   the target product.
     * @param copySourceImage whether the source image of the source band should be copied.
     * @return the copy of the band, or {@code null} if the sourceProduct does not contain a band with the given name.
     *
     * @since BEAM 4.10
     */
    public static Band copyBand(String sourceBandName, Product sourceProduct, Product targetProduct,
                                boolean copySourceImage) {
        return copyBand(sourceBandName, sourceProduct, sourceBandName, targetProduct, copySourceImage);
    }

    /**
     * Copies the named band from the source product to the target product.
     * <p>
     * The method does not copy any image geo-coding/geometry information.
     * Use the {@link #copyImageGeometry(RasterDataNode, RasterDataNode, boolean)} to do so.
     *
     * @param sourceBandName  the name of the band to be copied.
     * @param sourceProduct   the source product.
     * @param targetBandName  the name of the band copied.
     * @param targetProduct   the target product.
     * @param copySourceImage whether the source image of the source band should be copied.
     * @return the copy of the band, or {@code null} if the sourceProduct does not contain a band with the given name.
     *
     * @since BEAM 4.10
     */
    public static Band copyBand(String sourceBandName, Product sourceProduct,
                                String targetBandName, Product targetProduct, boolean copySourceImage) {
        Guardian.assertNotNull("sourceProduct", sourceProduct);
        Guardian.assertNotNull("targetProduct", targetProduct);

        if (sourceBandName == null || sourceBandName.length() == 0) {
            return null;
        }
        final Band sourceBand = sourceProduct.getBand(sourceBandName);
        if (sourceBand == null) {
            return null;
        }
        Band targetBand = new Band(targetBandName, sourceBand.getDataType(),
                                   sourceBand.getRasterWidth(), sourceBand.getRasterHeight());
        targetProduct.addBand(targetBand);
        copyRasterDataNodeProperties(sourceBand, targetBand);
        if (copySourceImage) {
            targetBand.setSourceImage(sourceBand.getSourceImage());
        }
        return targetBand;
    }

    /**
     * Copies all properties from source band to the target band.
     *
     * @param sourceRaster the source band
     * @param targetRaster the target band
     * @see #copySpectralBandProperties(Band, Band)
     */
    public static void copyRasterDataNodeProperties(RasterDataNode sourceRaster, RasterDataNode targetRaster) {
        targetRaster.setDescription(sourceRaster.getDescription());
        targetRaster.setUnit(sourceRaster.getUnit());
        targetRaster.setScalingFactor(sourceRaster.getScalingFactor());
        targetRaster.setScalingOffset(sourceRaster.getScalingOffset());
        targetRaster.setLog10Scaled(sourceRaster.isLog10Scaled());
        targetRaster.setNoDataValueUsed(sourceRaster.isNoDataValueUsed());
        targetRaster.setNoDataValue(sourceRaster.getNoDataValue());
        targetRaster.setValidPixelExpression(sourceRaster.getValidPixelExpression());
        if (sourceRaster instanceof Band && targetRaster instanceof Band) {
            Band sourceBand = (Band) sourceRaster;
            Band targetBand = (Band) targetRaster;
            copySpectralBandProperties(sourceBand, targetBand);
            Product targetProduct = targetBand.getProduct();
            if (targetProduct == null) {
                return;
            }
            if (sourceBand.getFlagCoding() != null) {
                FlagCoding srcFlagCoding = sourceBand.getFlagCoding();
                copyFlagCoding(srcFlagCoding, targetProduct);
                targetBand.setSampleCoding(targetProduct.getFlagCodingGroup().get(srcFlagCoding.getName()));
            }
            if (sourceBand.getIndexCoding() != null) {
                IndexCoding srcIndexCoding = sourceBand.getIndexCoding();
                copyIndexCoding(srcIndexCoding, targetProduct);
                targetBand.setSampleCoding(targetProduct.getIndexCodingGroup().get(srcIndexCoding.getName()));

                ImageInfo imageInfo = sourceBand.getImageInfo();
                if (imageInfo != null) {
                    targetBand.setImageInfo(imageInfo.clone());
                }
            }
        }
    }

    /**
     * Copies the spectral properties from source band to target band. These properties are:
     * <ul>
     * <li>{@link Band#getSpectralBandIndex() spectral band index},</li>
     * <li>{@link Band#getSpectralWavelength() the central wavelength},</li>
     * <li>{@link Band#getSpectralBandwidth() the spectral bandwidth} and</li>
     * <li>{@link Band#getSolarFlux() the solar spectral flux}.</li>
     * </ul>
     *
     * @param sourceBand the source band
     * @param targetBand the target band
     * @see #copyRasterDataNodeProperties(RasterDataNode, RasterDataNode)
     */
    public static void copySpectralBandProperties(Band sourceBand, Band targetBand) {
        Guardian.assertNotNull("source", sourceBand);
        Guardian.assertNotNull("target", targetBand);

        targetBand.setSpectralBandIndex(sourceBand.getSpectralBandIndex());
        targetBand.setSpectralWavelength(sourceBand.getSpectralWavelength());
        targetBand.setSpectralBandwidth(sourceBand.getSpectralBandwidth());
        targetBand.setSolarFlux(sourceBand.getSolarFlux());
    }

    /**
     * Copies all properties, except bands, from source product to the target product. only those bands are copied which
     * are used by copied properties. For example latitude and longitude bands of a pixel-based geo-coding.
     *
     * @param sourceProduct the source product
     * @param targetProduct the target product
     */
    public static void copyProductNodes(final Product sourceProduct, final Product targetProduct) {
        ProductUtils.copyMetadata(sourceProduct, targetProduct);
        ProductUtils.copyTiePointGrids(sourceProduct, targetProduct);
        ProductUtils.copyFlagCodings(sourceProduct, targetProduct);
        ProductUtils.copyGeoCoding(sourceProduct, targetProduct);
        ProductUtils.copyMasks(sourceProduct, targetProduct);
        ProductUtils.copyVectorData(sourceProduct, targetProduct);
        ProductUtils.copyIndexCodings(sourceProduct, targetProduct);
        ProductUtils.copyQuicklookBandName(sourceProduct, targetProduct);
        targetProduct.setStartTime(sourceProduct.getStartTime());
        targetProduct.setEndTime(sourceProduct.getEndTime());
        targetProduct.setDescription(sourceProduct.getDescription());
        targetProduct.setAutoGrouping(sourceProduct.getAutoGrouping());
    }

    /**
     * Copies the geo-coding from the source product to target product.
     *
     * @param sourceProduct the source product
     * @param targetProduct the target product
     * @throws IllegalArgumentException if one of the params is {@code null}.
     */
    public static void copyGeoCoding(final Product sourceProduct, final Product targetProduct) {
        Guardian.assertNotNull("sourceProduct", sourceProduct);
        Guardian.assertNotNull("targetProduct", targetProduct);
        sourceProduct.transferGeoCodingTo(targetProduct, null);
    }

    /**
     * Deeply copies the geo-coding from the source raster data node to the target raster data node.
     *
     * @param sourceRaster the source raster data node
     * @param targetRaster the target raster data node
     * @throws IllegalArgumentException if one of the params is {@code null}.
     * @since SNAP 2.0
     */
    public static void copyGeoCoding(RasterDataNode sourceRaster, RasterDataNode targetRaster) {
        copyGeoCodingImpl(sourceRaster, targetRaster);
    }

    /**
     * Deeply copies the geo-coding from the source raster data node to the target product.
     *
     * @param sourceRaster  the source raster data node
     * @param targetProduct the target product
     * @throws IllegalArgumentException if one of the params is {@code null}.
     * @since SNAP 3.0
     */
    public static void copyGeoCoding(RasterDataNode sourceRaster, Product targetProduct) {
        copyGeoCodingImpl(sourceRaster, targetProduct);
    }

    /**
     * Deeply copies the geo-coding from the source raster data node to the target product.
     *
     * @param sourceProduct the source product
     * @param targetRaster  the target raster data node
     * @throws IllegalArgumentException if one of the params is {@code null}.
     * @since SNAP 3.0
     */
    public static void copyGeoCoding(Product sourceProduct, RasterDataNode targetRaster) {
        copyGeoCodingImpl(sourceProduct, targetRaster);
    }

    private static void copyGeoCodingImpl(ProductNode sourceNode, ProductNode targetNode) {
        final Scene srcScene = SceneFactory.createScene(sourceNode);
        final Scene destScene = SceneFactory.createScene(targetNode);
        if (srcScene != null && destScene != null) {
            srcScene.transferGeoCodingTo(destScene, null);
        }
    }

    /**
     * Copies the geo-coding and image-to-model transformation from the source raster data node to
     * the  target raster data node.
     *
     * @param sourceRaster the source raster data node
     * @param targetRaster the target raster data node
     * @param deepCopy     if {@code true} {@link #copyGeoCoding(RasterDataNode, RasterDataNode)} is called, otherwise
     *                     the target reference is set.
     * @since SNAP 2.0
     */
    public static void copyImageGeometry(RasterDataNode sourceRaster, RasterDataNode targetRaster, boolean deepCopy) {
        if (sourceRaster.getRasterSize().equals(targetRaster.getRasterSize())) {
            if (sourceRaster.getGeoCoding() != targetRaster.getGeoCoding()) {
                if (deepCopy) {
                    copyGeoCoding(sourceRaster, targetRaster);
                } else {
                    targetRaster.setGeoCoding(sourceRaster.getGeoCoding());
                }
            }
            if (!targetRaster.isSourceImageSet()
                && !sourceRaster.getImageToModelTransform().equals(targetRaster.getImageToModelTransform())) {
                targetRaster.setImageToModelTransform(sourceRaster.getImageToModelTransform());
            }
        }
    }

    /**
     * Copies all tie point grids from one product to another.
     *
     * @param sourceProduct the source product
     * @param targetProduct the target product
     */
    public static void copyTiePointGrids(Product sourceProduct, Product targetProduct) {
        for (int i = 0; i < sourceProduct.getNumTiePointGrids(); i++) {
            TiePointGrid srcTPG = sourceProduct.getTiePointGridAt(i);
            if (!targetProduct.containsRasterDataNode(srcTPG.getName())) {
                targetProduct.addTiePointGrid(srcTPG.cloneTiePointGrid());
            }
        }
    }

    public static void copyVectorData(Product sourceProduct, Product targetProduct) {

        ProductNodeGroup<VectorDataNode> vectorDataGroup = sourceProduct.getVectorDataGroup();

        // Note that since BEAM 4.10, we always have 2 permanent VDNs: pins and ground_control_points
        boolean allPermanentAndEmpty = true;
        for (int i = 0; i < vectorDataGroup.getNodeCount(); i++) {
            VectorDataNode sourceVDN = vectorDataGroup.get(i);
            if (!sourceVDN.isPermanent() || !sourceVDN.getFeatureCollection().isEmpty()) {
                allPermanentAndEmpty = false;
                break;
            }
        }
        if (allPermanentAndEmpty) {
            return;
        }

        if (sourceProduct.isCompatibleProduct(targetProduct, 1.0e-3f)) {
            for (int i = 0; i < vectorDataGroup.getNodeCount(); i++) {
                VectorDataNode sourceVDN = vectorDataGroup.get(i);
                String name = sourceVDN.getName();

                FeatureCollection<SimpleFeatureType, SimpleFeature> featureCollection = sourceVDN.getFeatureCollection();
                featureCollection = new DefaultFeatureCollection(featureCollection);
                if (!targetProduct.getVectorDataGroup().contains(name)) {
                    targetProduct.getVectorDataGroup().add(new VectorDataNode(name, featureCollection.getSchema()));
                }
                VectorDataNode targetVDN = targetProduct.getVectorDataGroup().get(name);
                targetVDN.getFeatureCollection().addAll(featureCollection);
                targetVDN.setDefaultStyleCss(sourceVDN.getDefaultStyleCss());
                targetVDN.setDescription(sourceVDN.getDescription());
            }
        } else {
            if (sourceProduct.getSceneGeoCoding() == null || targetProduct.getSceneGeoCoding() == null) {
                return;
            }
            Geometry clipGeometry;
            try {
                Geometry sourceGeometryWGS84 = FeatureUtils.createGeoBoundaryPolygon(sourceProduct);
                Geometry targetGeometryWGS84 = FeatureUtils.createGeoBoundaryPolygon(targetProduct);
                if (!sourceGeometryWGS84.intersects(targetGeometryWGS84)) {
                    return;
                }
                clipGeometry = sourceGeometryWGS84.intersection(targetGeometryWGS84);
            } catch (Exception e) {
                return;
            }

            CoordinateReferenceSystem srcModelCrs = sourceProduct.getSceneCRS();
            CoordinateReferenceSystem targetModelCrs = targetProduct.getSceneCRS();

            for (int i = 0; i < vectorDataGroup.getNodeCount(); i++) {
                VectorDataNode sourceVDN = vectorDataGroup.get(i);
                String name = sourceVDN.getName();
                FeatureCollection<SimpleFeatureType, SimpleFeature> featureCollection = sourceVDN.getFeatureCollection();
                featureCollection = FeatureUtils.clipCollection(featureCollection,
                                                                srcModelCrs,
                                                                clipGeometry,
                                                                DefaultGeographicCRS.WGS84,
                                                                null,
                                                                targetModelCrs,
                                                                ProgressMonitor.NULL);
                if (!targetProduct.getVectorDataGroup().contains(name)) {
                    targetProduct.getVectorDataGroup().add(new VectorDataNode(name, featureCollection.getSchema()));
                }
                VectorDataNode targetVDN = targetProduct.getVectorDataGroup().get(name);
                targetVDN.getPlacemarkGroup();
                targetVDN.getFeatureCollection().addAll(featureCollection);
                targetVDN.setDefaultStyleCss(sourceVDN.getDefaultStyleCss());
                targetVDN.setDescription(sourceVDN.getDescription());
            }
        }
    }

    /**
     * Returns whether or not a product can return a pixel position from a given geographical position.
     *
     * @param product the product to be checked
     * @return {@code true} if the given product can return a pixel position
     */
    public static boolean canGetPixelPos(Product product) {
        return product != null
               && product.getSceneGeoCoding() != null
               && product.getSceneGeoCoding().canGetPixelPos();
    }

    /**
     * Returns whether or not a raster can return a pixel position from a given geographical position.
     *
     * @param raster the raster to be checked
     * @return {@code true} if the given raster can return a pixel position
     */
    public static boolean canGetPixelPos(final RasterDataNode raster) {
        return raster != null
               && raster.getGeoCoding() != null
               && raster.getGeoCoding().canGetPixelPos();
    }

    /**
     * Creates a density plot image from two raster data nodes.
     *
     * @param raster1    the first raster data node
     * @param sampleMin1 the minimum sample value to be considered in the first raster
     * @param sampleMax1 the maximum sample value to be considered in the first raster
     * @param raster2    the second raster data node
     * @param sampleMin2 the minimum sample value to be considered in the second raster
     * @param sampleMax2 the maximum sample value to be considered in the second raster
     * @param roiMask    an optional mask to be used as a ROI for the computation
     * @param width      the width of the output image
     * @param height     the height of the output image
     * @param background the background color of the output image
     * @param image      an image to be used as output image, if {@code null} a new image is created
     * @param pm         the progress monitor
     * @return the density plot image
     *
     * @throws java.io.IOException when an error occurred.
     */
    public static BufferedImage createDensityPlotImage(final RasterDataNode raster1,
                                                       final float sampleMin1,
                                                       final float sampleMax1,
                                                       final RasterDataNode raster2,
                                                       final float sampleMin2,
                                                       final float sampleMax2,
                                                       final Mask roiMask,
                                                       final int width,
                                                       final int height,
                                                       final Color background,
                                                       BufferedImage image,
                                                       final ProgressMonitor pm) throws IOException {

        Guardian.assertNotNull("raster1", raster1);
        Guardian.assertNotNull("raster2", raster2);
        Guardian.assertNotNull("background", background);
        if (raster1.getRasterWidth() != raster2.getRasterWidth()
            || raster1.getRasterHeight() != raster2.getRasterHeight()) {
            throw new IllegalArgumentException("'raster1' has not the same size as 'raster2'");
        }

        image = getCompatibleBufferedImageForDensityPlot(image, width, height, background);
        final byte[] pixelValues = ((DataBufferByte) image.getRaster().getDataBuffer()).getData();
        DensityPlot.accumulate(raster1, sampleMin1, sampleMax1, raster2, sampleMin2, sampleMax2, roiMask, width,
                               height, pixelValues, pm);
        return image;
    }

    private static BufferedImage getCompatibleBufferedImageForDensityPlot(BufferedImage image, int width, int height,
                                                                          Color background) {
        if (image == null
            || image.getWidth() != width
            || image.getHeight() != height
            || !(image.getColorModel() instanceof IndexColorModel)
            || !(image.getRaster().getDataBuffer() instanceof DataBufferByte)) {
            final int palSize = 256;
            final byte[] r = new byte[palSize];
            final byte[] g = new byte[palSize];
            final byte[] b = new byte[palSize];
            final byte[] a = new byte[palSize];
            r[0] = (byte) background.getRed();
            g[0] = (byte) background.getGreen();
            b[0] = (byte) background.getBlue();
            a[0] = (byte) background.getAlpha();
            for (int i = 1; i < 128; i++) {
                r[i] = (byte) (2 * i);
                g[i] = (byte) 0;
                b[i] = (byte) 0;
                a[i] = (byte) 255;
            }
            for (int i = 128; i < 256; i++) {
                r[i] = (byte) 255;
                g[i] = (byte) (2 * (i - 128));
                b[i] = (byte) 0; // (2 * (i-128));
                a[i] = (byte) 255;
            }
            image = new BufferedImage(width,
                                      height,
                                      BufferedImage.TYPE_BYTE_INDEXED,
                                      new IndexColorModel(8, palSize, r, g, b, a));
        }
        return image;
    }

    /**
     * Draws all the masks contained overlay mask group of the given raster to the ovelayBIm image.
     *
     * @param raster     the raster data node which contains all the activated bitmask definitions
     * @param overlayBIm the source image which is used as base image for all the overlays.
     * @param pm         a monitor to inform the user about progress
     * @return the modified given overlayBImm which contains all the activated masks.
     *
     * @see RasterDataNode#getOverlayMaskGroup()
     */

    public static BufferedImage overlayMasks(final RasterDataNode raster, final BufferedImage overlayBIm,
                                             ProgressMonitor pm) {
        ProductNodeGroup<Mask> maskGroup = raster.getOverlayMaskGroup();
        if (maskGroup.getNodeCount() == 0) {
            return overlayBIm;
        }

        final BufferedImageRendering imageRendering = new BufferedImageRendering(overlayBIm);

        pm.beginTask("Creating masks ...", maskGroup.getNodeCount());
        try {
            final Mask[] masks = maskGroup.toArray(new Mask[maskGroup.getNodeCount()]);
            for (Mask mask : masks) {
                pm.setSubTaskName(String.format("Applying mask '%s'", mask.getName()));
                final Layer layer = MaskLayerType.createLayer(raster, mask);
                layer.render(imageRendering);
                pm.worked(1);
            }
        } finally {
            pm.done();
        }
        return imageRendering.getImage();
    }

    public static GeoPos getCenterGeoPos(final Product product) {
        final GeoCoding geoCoding = product.getSceneGeoCoding();
        if (geoCoding != null) {
            final PixelPos centerPixelPos = new PixelPos(0.5 * product.getSceneRasterWidth() + 0.5,
                                                         0.5 * product.getSceneRasterHeight() + 0.5);
            return geoCoding.getGeoPos(centerPixelPos, null);
        }
        return null;
    }

    /**
     * Normalizes the given geographical polygon so that maximum longitude differences between two points are 180
     * degrees. The method operates only on the longitude values of the given polygon.
     *
     * @param polygon a geographical, closed polygon
     * @return 0 if normalizing has not been applied , -1 if negative normalizing has been applied, 1 if positive
     * normalizing has been applied, 2 if positive and negative normalising has been applied
     *
     * @see #denormalizeGeoPolygon(GeoPos[])
     */
    public static int normalizeGeoPolygon(GeoPos[] polygon) {
        final double[] originalLon = new double[polygon.length];
        for (int i = 0; i < originalLon.length; i++) {
            originalLon[i] = polygon[i].lon;
        }

        double lonDiff;
        double increment = 0.f;
        double minLon = Double.MAX_VALUE;
        double maxLon = -Double.MAX_VALUE;
        for (int i = 1; i < polygon.length; i++) {
            final GeoPos geoPos = polygon[i];
            lonDiff = originalLon[i] - originalLon[i - 1];
            if (lonDiff > 180.0F) {
                increment -= 360.0;
            } else if (lonDiff < -180.0) {
                increment += 360.0;
            }

            geoPos.lon += increment;
            if (geoPos.lon < minLon) {
                minLon = geoPos.lon;
            }
            if (geoPos.lon > maxLon) {
                maxLon = geoPos.lon;
            }
        }

        int normalized = 0;
        boolean negNormalized = false;
        boolean posNormalized = false;

        if (minLon < -180.0) {
            posNormalized = true;
        }
        if (maxLon > 180.0) {
            negNormalized = true;
        }

        if (negNormalized && !posNormalized) {
            normalized = 1;
        } else if (!negNormalized && posNormalized) {
            normalized = -1;
            for (GeoPos aPolygon : polygon) {
                aPolygon.lon += 360.0;
            }
        } else if (negNormalized && posNormalized) {
            normalized = 2;
        }

        return normalized;
    }

    /**
     * Denormalizes the longitude values which have been normalized using the
     * {@link #normalizeGeoPolygon(GeoPos[])} method. The
     * method operates only on the longitude values of the given polygon.
     *
     * @param polygon a geographical, closed polygon
     */
    public static void denormalizeGeoPolygon(final GeoPos[] polygon) {
        for (GeoPos geoPos : polygon) {
            denormalizeGeoPos(geoPos);
        }
    }

    /**
     * Denormalizes the longitude value of the given geographical position.
     */
    public static void denormalizeGeoPos(GeoPos geoPos) {
        int factor;
        if (geoPos.lon >= 0.0) {
            factor = (int) ((geoPos.lon + 180.0) / 360.0);
        } else {
            factor = (int) ((geoPos.lon - 180.0) / 360.0);
        }
        geoPos.lon -= factor * 360.0;
    }

    public static int getRotationDirection(GeoPos[] polygon) {
        return getAngleSum(polygon) > 0 ? 1 : -1;
    }

    public static double getAngleSum(GeoPos[] polygon) {
        final int length = polygon.length;
        double angleSum = 0;
        for (int i = 0; i < length; i++) {
            GeoPos p1 = polygon[i];
            GeoPos p2 = polygon[(i + 1) % length];
            GeoPos p3 = polygon[(i + 2) % length];
            double ax = p2.lon - p1.lon;
            double ay = p2.lat - p1.lat;
            double bx = p3.lon - p2.lon;
            double by = p3.lat - p2.lat;
            double a = Math.sqrt(ax * ax + ay * ay);
            double b = Math.sqrt(bx * bx + by * by);
            double cosAB = (ax * bx + ay * by) / (a * b);  // Skalarproduct geteilt durch Betragsprodukt
            double sinAB = (ax * by - ay * bx) / (a * b);  // Vektorproduct geteilt durch Betragsprodukt
            angleSum += Math.atan2(sinAB, cosAB);
        }
        return angleSum;
    }

    /**
     * Copies all metadata elements and attributes of the source product to the target product.
     * The copied elements and attributes are deeply cloned.
     *
     * @param source the source product.
     * @param target the target product.
     * @throws NullPointerException if the source or the target product is {@code null}.
     */
    public static void copyMetadata(Product source, Product target) {
        Assert.notNull(source, "source");
        Assert.notNull(target, "target");
        copyMetadata(source.getMetadataRoot(), target.getMetadataRoot());
    }

    /**
     * Copies the time information of the source product to the target product.
     *
     * @param source the source product.
     * @param target the target product.
     * @throws NullPointerException if the source or the target product is {@code null}.
     * @see Product#getStartTime()
     * @see Product#getEndTime()
     * @see Product#getSceneTimeCoding()
     * @since SNAP 5.0
     */
    public static void copyTimeInformation(Product source, Product target) {
        target.setStartTime(source.getStartTime());
        target.setEndTime(source.getEndTime());
        target.setSceneTimeCoding(source.getSceneTimeCoding());
    }

    /**
     * Copies all metadata elements and attributes of the source element to the target element.
     * The copied elements and attributes are deeply cloned.
     *
     * @param source the source element.
     * @param target the target element.
     * @throws NullPointerException if the source or the target element is {@code null}.
     */
    public static void copyMetadata(MetadataElement source, MetadataElement target) {
        Assert.notNull(source, "source");
        Assert.notNull(target, "target");
        for (final MetadataElement element : source.getElements()) {
            target.addElement(element.createDeepClone());
        }
        for (final MetadataAttribute attribute : source.getAttributes()) {
            target.addAttribute(attribute.createDeepClone());
        }
    }

    /**
     * Copies the source product's preferred tile size (if any) to the target product.
     *
     * @param sourceProduct The source product.
     * @param targetProduct The target product.
     */
    public static void copyPreferredTileSize(Product sourceProduct, Product targetProduct) {
        final Dimension preferredTileSize = sourceProduct.getPreferredTileSize();
        if (preferredTileSize != null) {
            final Rectangle targetRect = new Rectangle(targetProduct.getSceneRasterWidth(),
                                                       targetProduct.getSceneRasterHeight());
            final Rectangle tileRect = new Rectangle(preferredTileSize).intersection(targetRect);
            targetProduct.setPreferredTileSize(tileRect.width, tileRect.height);
        }
    }


    public static GeoTIFFMetadata createGeoTIFFMetadata(final Product product) {
        final GeoCoding geoCoding = product.getSceneGeoCoding();
        final int w = product.getSceneRasterWidth();
        final int h = product.getSceneRasterHeight();
        return createGeoTIFFMetadata(geoCoding, w, h);
    }

    public static GeoTIFFMetadata createGeoTIFFMetadata(GeoCoding geoCoding, int width, int height) {
        return GeoCoding2GeoTIFFMetadata.createGeoTIFFMetadata(geoCoding, width, height);
    }

    /**
     * @deprecated since SNAP 6.0. Area can have multiple sub-paths. Better use {@link #areaToSubPaths(Area, double)}
     */
    @Deprecated
    public static GeneralPath areaToPath(Area area, double deltaX) {
        final GeneralPath pixelPath = new GeneralPath(GeneralPath.WIND_NON_ZERO);
        final float[] floats = new float[6];
// move to correct rectangle
        final AffineTransform transform = AffineTransform.getTranslateInstance(deltaX, 0.0);
        final PathIterator iterator = area.getPathIterator(transform);

        while (!iterator.isDone()) {
            final int segmentType = iterator.currentSegment(floats);
            switch (segmentType) {
                case PathIterator.SEG_LINETO:
                    pixelPath.lineTo(floats[0], floats[1]);
                    break;
                case PathIterator.SEG_MOVETO:
                    pixelPath.moveTo(floats[0], floats[1]);
                    break;
                case PathIterator.SEG_CLOSE:
                    pixelPath.closePath();
                    break;
                default:
                    throw new IllegalStateException("unhandled segment type in path iterator: " + segmentType);
            }
            iterator.next();
        }
        return pixelPath;
    }

    /**
     * Turns an area into one or multiple paths.
     *
     * @param area   the area to convert
     * @param deltaX the value is used to translate the x-cordinates
     * @return the list of paths
     */
    public static List<GeneralPath> areaToSubPaths(Area area, double deltaX) {
        List<GeneralPath> subPaths = new ArrayList<>();

        final float[] floats = new float[6];
// move to correct rectangle
        final AffineTransform transform = AffineTransform.getTranslateInstance(deltaX, 0.0);
        final PathIterator iterator = area.getPathIterator(transform);

        GeneralPath pixelPath = null;
        while (!iterator.isDone()) {
            if (pixelPath == null) {
                pixelPath = new GeneralPath(GeneralPath.WIND_NON_ZERO);
            }
            final int segmentType = iterator.currentSegment(floats);
            switch (segmentType) {
                case PathIterator.SEG_LINETO:
                    pixelPath.lineTo(floats[0], floats[1]);
                    break;
                case PathIterator.SEG_MOVETO:
                    pixelPath.moveTo(floats[0], floats[1]);
                    break;
                case PathIterator.SEG_CLOSE:
                    pixelPath.closePath();
                    subPaths.add(pixelPath);
                    pixelPath = null;
                    break;
                default:
                    throw new IllegalStateException("unhandled segment type in path iterator: " + segmentType);
            }
            iterator.next();
        }
        return subPaths;
    }

    /**
     * Adds a given elem to the history of the given product. If the products metadata root
     * does not contain a history entry a new one will be created.
     *
     * @param product the product to add the history element.
     * @param elem    the element to add to the products history. If {@code null} nothing will be added.
     */
    public static void addElementToHistory(Product product, MetadataElement elem) {
        Guardian.assertNotNull("product", product);
        if (elem != null) {
            final String historyName = Product.HISTORY_ROOT_NAME;
            final MetadataElement metadataRoot = product.getMetadataRoot();
            if (!metadataRoot.containsElement(historyName)) {
                metadataRoot.addElement(new MetadataElement(historyName));
            }
            final MetadataElement historyElem;
            historyElem = metadataRoot.getElement(historyName);
            if (historyElem.containsElement(elem.getName())) {
                final MetadataElement previousElem = historyElem.getElement(elem.getName());
                historyElem.removeElement(previousElem);
                elem.addElement(previousElem);
            }
            historyElem.addElement(elem);
        }
    }

    /**
     * Validates all the expressions contained in the given (output) product. If an expression is not applicable to the given
     * product, the related element is removed.
     *
     * @param product the (output) product to be cleaned up
     * @return an array of messages which changes are done to the given product.
     */
    public static String[] removeInvalidExpressions(final Product product) {
        final ArrayList<String> messages = new ArrayList<>(10);

        product.acceptVisitor(new ProductVisitorAdapter() {
            @Override
            public void visit(TiePointGrid grid) {
                final String type = "tie point grid";
                checkRaster(grid, type);
            }

            @Override
            public void visit(Band band) {
                final String type = "band";
                checkRaster(band, type);
            }

            @Override
            public void visit(VirtualBand virtualBand) {
                if (!product.isCompatibleBandArithmeticExpression(virtualBand.getExpression())) {
                    product.removeBand(virtualBand);
                    String pattern = "Virtual band ''{0}'' removed from output product because it is not applicable.";  /*I18N*/
                    messages.add(MessageFormat.format(pattern, virtualBand.getName()));
                } else {
                    checkRaster(virtualBand, "virtual band");
                }
            }

            private void checkRaster(RasterDataNode raster, String type) {
                final String validExpr = raster.getValidPixelExpression();
                if (validExpr != null && !product.isCompatibleBandArithmeticExpression(validExpr)) {
                    raster.setValidPixelExpression(null);
                    String pattern = "Valid pixel expression ''{0}'' removed from output {1} ''{2}'' " +
                                     "because it is not applicable.";   /*I18N*/
                    messages.add(MessageFormat.format(pattern, validExpr, type, raster.getName()));
                }
            }
        });
        return messages.toArray(new String[messages.size()]);
    }

    /**
     * Checks if the given name is already used within the specified {@link ProductNodeGroup nodeGroup}, if so it returns a new name.
     * <p>
     * The new name is the given name appended by an index.
     *
     * @param name      The name to check if it is already used
     * @param nodeGroup The node group to check if it already contains the {@code name}
     * @return The available name. Either the name given as argument it self or the name appended by an index.
     */
    public static String getAvailableNodeName(String name, ProductNodeGroup<? extends ProductNode> nodeGroup) {
        int index = 1;
        String foundName = name;
        while (nodeGroup.contains(foundName)) {
            foundName = name + "_" + index++;
        }
        return foundName;
    }

    /**
     * Finds the name of a band in the given product which is suitable to product a good quicklook.
     * The method prefers bands with longer wavelengths, in order to produce good results for night-time scenes.
     *
     * @param product the product to be searched
     * @return the name of a suitable band or null if the given product does not contain any bands
     */
    public static String findSuitableQuicklookBandName(final Product product) {
        // Step 0: Try if pre-defined quicklook band exists
        //
        String bandName = product.getQuicklookBandName();
        if (bandName != null && product.containsBand(bandName)) {
            return bandName;
        }

        final Band[] bands = product.getBands();
        if (bands.length == 0) {
            return null;
        }

        // Step 1: Find the band with a max. wavelength > 1000 nm
        //
        double wavelengthMax = 0.0;
        for (Band band : bands) {
            final float wavelength = band.getSpectralWavelength();
            if (wavelength > 1000 && wavelength > wavelengthMax) {
                wavelengthMax = wavelength;
                bandName = band.getName();
            }
        }
        if (bandName != null) {
            return bandName;
        }

// Step 2: Find a band in the range 860 to 890 nm preferring the one at 860 nm
// (for MERIS, this method will always find channel 13)
//
        final double WL1 = 860;
        final double WL2 = 890;
        double minValue = Double.MAX_VALUE;
        for (Band band : bands) {
            final double wavelength = band.getSpectralWavelength();
            if (wavelength > WL1 && wavelength < WL2) {
                final double value = wavelength - WL1;
                if (value < minValue) {
                    minValue = value;
                    bandName = band.getName();
                }
            }
        }

        if (bandName != null) {
            return bandName;
        }

        // Method 3: Find the band with absolute max. wavelength
        //
        wavelengthMax = 0.0;
        for (Band band : bands) {
            final float wavelength = band.getSpectralWavelength();
            if (wavelength > wavelengthMax) {
                wavelengthMax = wavelength;
                bandName = band.getName();
            }
        }

        if (bandName != null) {
            return bandName;
        }

        return bands[0].getName();
    }

    public static PixelPos[] computeSourcePixelCoordinates(final GeoCoding sourceGeoCoding,
                                                           final int sourceWidth,
                                                           final int sourceHeight,
                                                           final GeoCoding destGeoCoding,
                                                           final Rectangle destArea) {
        Guardian.assertNotNull("sourceGeoCoding", sourceGeoCoding);
        Guardian.assertEquals("sourceGeoCoding.canGetPixelPos()", sourceGeoCoding.canGetPixelPos(), true);
        Guardian.assertNotNull("destGeoCoding", destGeoCoding);
        Guardian.assertEquals("destGeoCoding.canGetGeoPos()", destGeoCoding.canGetGeoPos(), true);
        Guardian.assertNotNull("destArea", destArea);

        final int minX = destArea.x;
        final int minY = destArea.y;
        final int maxX = minX + destArea.width - 1;
        final int maxY = minY + destArea.height - 1;

        final PixelPos[] pixelCoords = new PixelPos[destArea.width * destArea.height];
        final GeoPos geoPos = new GeoPos();
        final PixelPos pixelPos = new PixelPos();

        int coordIndex = 0;
        for (int y = minY; y <= maxY; y++) {
            for (int x = minX; x <= maxX; x++) {
                pixelPos.x = x + 0.5;
                pixelPos.y = y + 0.5;
                destGeoCoding.getGeoPos(pixelPos, geoPos);
                sourceGeoCoding.getPixelPos(geoPos, pixelPos);
                if (pixelPos.x >= 0.0 && pixelPos.x < sourceWidth
                    && pixelPos.y >= 0.0 && pixelPos.y < sourceHeight) {
                    pixelCoords[coordIndex] = new PixelPos(pixelPos.x, pixelPos.y);
                } else {
                    pixelCoords[coordIndex] = null;
                }
                coordIndex++;
            }
        }
        return pixelCoords;
    }

    /**
     * Computes the minimum and maximum y value of the given {@link PixelPos} array.
     *
     * @param pixelPositions the {@link PixelPos} array
     * @return an int array which containes the minimum and maximum y value of the given {@link PixelPos} array in the
     * order:<br> &nbsp;&nbsp;&nbsp;&nbsp;[0] - the minimum value<br>&nbsp;&nbsp;&nbsp;&nbsp;[1] - the maximum
     * value<br><br>or {@code null} if no minimum or maximum can be retrieved because there given array is
     * empty.
     *
     * @throws IllegalArgumentException if the given pixelPositions are {@code null}.
     */
    public static double[] computeMinMaxY(PixelPos[] pixelPositions) {
        Guardian.assertNotNull("pixelPositions", pixelPositions);

        double min = Integer.MAX_VALUE; // min initial
        double max = Integer.MIN_VALUE; // max initial
        for (PixelPos pixelPos : pixelPositions) {
            if (pixelPos != null) {
                if (pixelPos.y < min) {
                    min = pixelPos.y;
                }
                if (pixelPos.y > max) {
                    max = pixelPos.y;
                }
            }
        }
        if (min > max) {
            return null;
        }
        return new double[]{min, max};
    }

    /**
     * Copies only the bands from source to target.
     *
     * @see #copyBandsForGeomTransform(Product, Product, boolean, double, java.util.Map)
     */
    public static void copyBandsForGeomTransform(final Product sourceProduct,
                                                 final Product targetProduct,
                                                 final double defaultNoDataValue,
                                                 final Map<Band, RasterDataNode> addedRasterDataNodes) {
        copyBandsForGeomTransform(sourceProduct,
                                  targetProduct,
                                  false,
                                  defaultNoDataValue,
                                  addedRasterDataNodes);
    }

    /**
     * Adds raster data nodes of a source product as bands to the given target product. This method is especially usefull if the target
     * product is a geometric transformation (e.g. map-projection) of the source product.
     * <p>If
     * {@link RasterDataNode#isScalingApplied() sourceBand.scalingApplied} is true,
     * this method will always create the related target band with the raw data type {@link ProductData#TYPE_FLOAT32},
     * regardless which raw data type the source band has.
     * In this case, {@link RasterDataNode#getScalingFactor() targetBand.scalingFactor}
     * will always be 1.0, {@link RasterDataNode#getScalingOffset() targetBand.scalingOffset}
     * will always be 0.0 and
     * {@link RasterDataNode#isLog10Scaled() targetBand.log10Scaled} will be taken from the source band.
     * This ensures that source pixel resampling methods operating on floating point
     * data can be stored without loss in accuracy in the target band.
     * <p>Furthermore, the
     * {@link RasterDataNode#isNoDataValueSet() targetBands.noDataValueSet}
     * and {@link RasterDataNode#isNoDataValueUsed() targetBands.noDataValueUsed}
     * properties will always be true for all added target bands. The {@link RasterDataNode#getGeophysicalNoDataValue() targetBands.geophysicalNoDataValue},
     * will be either the one from the source band, if any, or otherwise the one passed into this method.
     *
     * @param sourceProduct        the source product as the source for the band specifications. Must be not
     *                             {@code null}.
     * @param targetProduct        the destination product to receive the bands created. Must be not {@code null}.
     * @param includeTiePointGrids if {@code true}, tie-point grids of source product will be included as bands in target product
     * @param defaultNoDataValue   the default, geophysical no-data value to be used if no no-data value is used by the source band.
     * @param targetToSourceMap    a mapping from a target band to a source raster data node, can be {@code null}
     */
    public static void copyBandsForGeomTransform(final Product sourceProduct,
                                                 final Product targetProduct,
                                                 final boolean includeTiePointGrids,
                                                 final double defaultNoDataValue,
                                                 final Map<Band, RasterDataNode> targetToSourceMap) {
        Debug.assertNotNull(sourceProduct);
        Debug.assertNotNull(targetProduct);

        final Map<Band, RasterDataNode> sourceNodes = new HashMap<>(
                sourceProduct.getNumBands() + sourceProduct.getNumTiePointGrids() + 10);

        final Band[] sourceBands = sourceProduct.getBands();
        for (Band sourceBand : sourceBands) {
            if (sourceBand.getGeoCoding() != null) {
                final Band targetBand;
                if (sourceBand instanceof VirtualBand) {
                    targetBand = new VirtualBand(sourceBand.getName(),
                                                 sourceBand.getDataType(),
                                                 targetProduct.getSceneRasterWidth(),
                                                 targetProduct.getSceneRasterHeight(),
                                                 ((VirtualBand) sourceBand).getExpression());
                } else if (sourceBand.isScalingApplied()) {
                    targetBand = new Band(sourceBand.getName(),
                                          ProductData.TYPE_FLOAT32,
                                          targetProduct.getSceneRasterWidth(),
                                          targetProduct.getSceneRasterHeight());
                    targetBand.setLog10Scaled(sourceBand.isLog10Scaled());
                } else {
                    targetBand = new Band(sourceBand.getName(),
                                          sourceBand.getDataType(),
                                          targetProduct.getSceneRasterWidth(),
                                          targetProduct.getSceneRasterHeight());
                }
                targetBand.setUnit(sourceBand.getUnit());
                if (sourceBand.getDescription() != null) {
                    targetBand.setDescription(sourceBand.getDescription());
                }
                if (sourceBand.isNoDataValueUsed()) {
                    // prevent from possible accuracy loss GeophysicalNoDataValue <--> NoDataValue
                    if (sourceBand.isScalingApplied()) {
                        targetBand.setGeophysicalNoDataValue(sourceBand.getGeophysicalNoDataValue());
                    } else {
                        targetBand.setNoDataValue(sourceBand.getNoDataValue());
                    }
                } else {
                    targetBand.setGeophysicalNoDataValue(defaultNoDataValue);
                }
                targetBand.setNoDataValueUsed(true);
                copySpectralBandProperties(sourceBand, targetBand);
                FlagCoding sourceFlagCoding = sourceBand.getFlagCoding();
                IndexCoding sourceIndexCoding = sourceBand.getIndexCoding();
                if (sourceFlagCoding != null) {
                    String flagCodingName = sourceFlagCoding.getName();
                    FlagCoding destFlagCoding = targetProduct.getFlagCodingGroup().get(flagCodingName);
                    Debug.assertNotNull(
                            destFlagCoding); // should not happen because flag codings should be already in product
                    targetBand.setSampleCoding(destFlagCoding);
                } else if (sourceIndexCoding != null) {
                    String indexCodingName = sourceIndexCoding.getName();
                    IndexCoding destIndexCoding = targetProduct.getIndexCodingGroup().get(indexCodingName);
                    Debug.assertNotNull(
                            destIndexCoding); // should not happen because index codings should be already in product
                    targetBand.setSampleCoding(destIndexCoding);
                } else {
                    targetBand.setSampleCoding(null);
                }

                ImageInfo sourceImageInfo = sourceBand.getImageInfo();
                if (sourceImageInfo != null) {
                    targetBand.setImageInfo(sourceImageInfo.createDeepCopy());
                }
                targetProduct.addBand(targetBand);
                sourceNodes.put(targetBand, sourceBand);
            }
        }

        if (includeTiePointGrids) {
            for (final TiePointGrid sourceGrid : sourceProduct.getTiePointGrids()) {
                if (sourceGrid.getGeoCoding() != null) {
                    Band targetBand = new Band(sourceGrid.getName(),
                                               sourceGrid.getGeophysicalDataType(),
                                               targetProduct.getSceneRasterWidth(),
                                               targetProduct.getSceneRasterHeight());
                    targetBand.setUnit(sourceGrid.getUnit());
                    if (sourceGrid.getDescription() != null) {
                        targetBand.setDescription(sourceGrid.getDescription());
                    }
                    if (sourceGrid.isNoDataValueUsed()) {
                        targetBand.setNoDataValue(sourceGrid.getNoDataValue());
                    } else {
                        targetBand.setNoDataValue(defaultNoDataValue);
                    }
                    targetBand.setNoDataValueUsed(true);
                    targetProduct.addBand(targetBand);
                    sourceNodes.put(targetBand, sourceGrid);
                }
            }
        }

        for (Band targetBand : targetProduct.getBands()) {
            final RasterDataNode sourceNode = sourceNodes.get(targetBand);
            if (sourceNode != null) {
                // Set the valid pixel expression to <null> if the given expression
                // is not applicable. This is e.g. the case if the flags dataset(s) are not projected as well
                //
                final String sourceExpression = sourceNode.getValidPixelExpression();
                if (sourceExpression != null && !targetProduct.isCompatibleBandArithmeticExpression(sourceExpression)) {
                    targetBand.setValidPixelExpression(sourceExpression);
                }
            }
        }

        if (targetToSourceMap != null) {
            targetToSourceMap.putAll(sourceNodes);
        }
    }

    public static ArrayList<GeneralPath> assemblePathList(GeoPos[] geoPoints) {
        final ArrayList<GeneralPath> pathList = new ArrayList<>(16);

        if (geoPoints.length > 1) {
            final GeneralPath path = new GeneralPath(GeneralPath.WIND_NON_ZERO, geoPoints.length + 8);
            Range range = fillPath(geoPoints, path);

            int runIndexMin = (int) Math.floor((range.getMin() + 180) / 360);
            int runIndexMax = (int) Math.floor((range.getMax() + 180) / 360);

            if (runIndexMin == 0 && runIndexMax == 0) {
                // the path is completely within [-180, 180] longitude
                pathList.add(path);
                return pathList;
            }

            final Area pathArea = new Area(path);
            for (int k = runIndexMin; k <= runIndexMax; k++) {
                final Area currentArea = new Area(new Rectangle2D.Double(k * 360.0 - 180.0, -90.0, 360.0, 180.0));
                currentArea.intersect(pathArea);
                if (!currentArea.isEmpty()) {
                    pathList.addAll(areaToSubPaths(currentArea, -k * 360.0));
                }
            }
        }
        return pathList;
    }

    /**
     * Gets the scan time of the specified line, if available. First the {@link TimeCoding time-coding} of the given product is used,
     * if this doesn't provide time information or doesn't exist, the {@link Product#getStartTime()} and {@link Product#getEndTime()} are used.
     *
     * @param product the product to look up the time information from
     * @param y       the current y-location
     * @return the scan time of the pixel or {@code null} if no time information could be found.
     */
    public static ProductData.UTC getScanLineTime(Product product, double y) {
        return getPixelScanTime(product, 0, y);
    }

    /**
     * Gets the scan time of the current pixel, if available. First the {@link TimeCoding time-coding} of the given node is used,
     * if this doesn't provide time information the parent product is checked.
     *
     * @param node the node to look up the time information from
     * @param x    the current x-location
     * @param y    the current y-location
     * @return the scan time of the pixel or {@code null} if no time information could be found.
     */
    public static ProductData.UTC getPixelScanTime(RasterDataNode node, double x, double y) {
        if (node.getTimeCoding() != null) {
            return new ProductData.UTC(node.getTimeCoding().getMJD(new PixelPos(x, y)));
        }
        Product product = node.getProduct();
        return getPixelScanTime(product, x, y);
    }

    /**
     * Gets the scan time of the current pixel, if available. First the {@link TimeCoding time-coding} of the given product is used,
     * if this doesn't provide time information or doesn't exist, the {@link Product#getStartTime()} and {@link Product#getEndTime()} are used.
     *
     * @param product the product to look up the time information from
     * @param x       the current x-location
     * @param y       the current y-location
     * @return the scan time of the pixel or {@code null} if no time information could be found.
     */
    public static ProductData.UTC getPixelScanTime(Product product, double x, double y) {
        if (product == null) {
            return null;
        }
        if (product.getSceneTimeCoding() != null) {
            return new ProductData.UTC(product.getSceneTimeCoding().getMJD(new PixelPos(x, y)));
        }

        final ProductData.UTC utcStartTime = product.getStartTime();
        final ProductData.UTC utcEndTime = product.getEndTime();

        if (utcStartTime == null && utcEndTime == null) {
            return null;
        }
        if (utcStartTime == null) {
            return utcEndTime;
        }
        if (utcEndTime == null) {
            return utcStartTime;
        }
        final double start = utcStartTime.getMJD();
        final double stop = utcEndTime.getMJD();

        if (product.getSceneRasterHeight() == 1) {
            return new ProductData.UTC(utcStartTime.getMJD());
        }

        final double timePerLine = (stop - start) / (product.getSceneRasterHeight() - 1);
        final double currentLine = timePerLine * y + start;
        return new ProductData.UTC(currentLine);
    }

    /**
     * Gets the geophysical pixel value for the given raster at the given pixel coordinates
     * for the given image pyramid level.
     *
     * @param raster The raster.
     * @param pixelX The pixel X coordinate within the image at the given image pyramid level.
     * @param pixelY The pixel Y coordinate within the image at the given image pyramid level.
     * @param level  The image pyramid level.
     * @return The geophysical sample value as a 64-bit floating point value.
     */
    public static double getGeophysicalSampleAsDouble(RasterDataNode raster, int pixelX, int pixelY, int level) {
        final PlanarImage image = ImageManager.getInstance().getSourceImage(raster, level);
        final int tileX = image.XToTileX(pixelX);
        final int tileY = image.YToTileY(pixelY);
        final Raster data = image.getTile(tileX, tileY);
        if (data == null) {
            // Weird condition - should actually not come here at all
            return Double.NaN;
        }
        final double sample;
        if (raster.getDataType() == ProductData.TYPE_INT8) {
            sample = (byte) data.getSample(pixelX, pixelY, 0);
        } else if (raster.getDataType() == ProductData.TYPE_UINT32) {
            sample = data.getSample(pixelX, pixelY, 0) & 0xFFFFFFFFL;
        } else {
            sample = data.getSampleDouble(pixelX, pixelY, 0);
        }
        if (raster.isScalingApplied()) {
            return raster.scale(sample);
        }
        return sample;
    }

    /**
     * Gets the geophysical pixel value for the given raster at the given pixel coordinates
     * for the given image pyramid level.
     *
     * @param raster The raster.
     * @param pixelX The pixel X coordinate within the image at the given image pyramid level.
     * @param pixelY The pixel Y coordinate within the image at the given image pyramid level.
     * @param level  The image pyramid level.
     * @return The geophysical sample value as a 64-bit integer value.
     */
    public static long getGeophysicalSampleAsLong(RasterDataNode raster, int pixelX, int pixelY, int level) {
        final PlanarImage image = ImageManager.getInstance().getSourceImage(raster, level);
        final int tileX = image.XToTileX(pixelX);
        final int tileY = image.YToTileY(pixelY);
        final Raster data = image.getTile(tileX, tileY);
        if (data == null) {
            // Weird condition - should actually not come here at all
            return 0L;
        }
        final long sample;
        if (raster.getDataType() == ProductData.TYPE_INT8) {
            sample = (byte) data.getSample(pixelX, pixelY, 0);
        } else if (raster.getDataType() == ProductData.TYPE_UINT32) {
            sample = data.getSample(pixelX, pixelY, 0) & 0xFFFFFFFFL;
        } else {
            sample = data.getSample(pixelX, pixelY, 0);
        }
        if (raster.isScalingApplied()) {
            return (long) raster.scale(sample);
        }
        return sample;
    }

    /**
     * This method checks whether the given rasters all have the same width and height.
     *
     * @param rasters The rasters to be checked.
     * @return {@code true}, if all rasters are equal in size.
     */
    public static boolean areRastersEqualInSize(RasterDataNode... rasters) {
        return rasters.length < 2 ||
               areRastersEqualInSize(rasters[0].getRasterWidth(),
                                     rasters[0].getRasterHeight(), rasters);
    }

    /**
     * This method checks whether the given rasters all have the same given width and height.
     *
     * @param width   The width that all rasters must have.
     * @param height  The height that all rasters must have.
     * @param rasters The rasters to be checked.
     * @return {@code true}, if all rasters are equal in size.
     */
    public static boolean areRastersEqualInSize(int width, int height, RasterDataNode... rasters) {
        for (RasterDataNode raster : rasters) {
            if (raster.getRasterWidth() != width || raster.getRasterHeight() != height) {
                return false;
            }
        }
        return true;
    }

    /**
     * This method checks whether the rasters given by their names all have the same width and height.
     *
     * @param product     The product which contains the rasters.
     * @param rasterNames The names of the rasters to be checked.
     * @return {@code true}, if all rasters are equal in size.
     */
    public static boolean areRastersEqualInSize(Product product, String... rasterNames) throws IllegalArgumentException {
        if (rasterNames.length < 2) {
            return true;
        }
        final RasterDataNode referenceNode = product.getRasterDataNode(rasterNames[0]);
        if (referenceNode == null) {
            throw new IllegalArgumentException(rasterNames[0] + " is not part of " + product.getName());
        }
        int referenceWidth = referenceNode.getRasterWidth();
        int referenceHeight = referenceNode.getRasterHeight();
        for (int i = 1; i < rasterNames.length; i++) {
            final RasterDataNode node = product.getRasterDataNode(rasterNames[i]);
            if (node == null) {
                throw new IllegalArgumentException(rasterNames[i] + " is not part of " + product.getName());
            }
            if (node.getRasterWidth() != referenceWidth || node.getRasterHeight() != referenceHeight) {
                return false;
            }
        }
        return true;
    }

    /**
     * Fills the path with the given geo-points.
     *
     * @param geoPoints the points to add to the path
     * @param path      the path
     * @return the longitude value range
     */
    static Range fillPath(GeoPos[] geoPoints, GeneralPath path) {
        double lon = geoPoints[0].getLon();

        Range range = new Range(lon, lon);
        path.moveTo(lon, geoPoints[0].getLat());

        for (int i = 1; i < geoPoints.length; i++) {
            lon = geoPoints[i].getLon();
            final double lat = geoPoints[i].getLat();
            if (Double.isNaN(lon) || Double.isNaN(lat)) {
                continue;
            }
            if (lon < range.getMin()) {
                range.setMin(lon);
            }
            if (lon > range.getMax()) {
                range.setMax(lon);
            }
            path.lineTo(lon, lat);
        }
        path.closePath();
        return range;
    }

}<|MERGE_RESOLUTION|>--- conflicted
+++ resolved
@@ -979,17 +979,12 @@
      * Copies a virtual band and keeps it as a virtual band
      * The size of the {@code srcBand} is preserved .
      *
-<<<<<<< HEAD
-     * @param target  the target product to copy the virtual band to.
-=======
-     * @param target the target product to copy the virtual band to.
->>>>>>> 4f859aa9
+     * @param target the target productto copy the virtual band to.
      * @param srcBand the virtual band to copy.
      * @param name    the name of the new band.
      * @return the copy of the band.
      */
     public static VirtualBand copyVirtualBand(final Product target, final VirtualBand srcBand, final String name) {
-<<<<<<< HEAD
         return copyVirtualBand(target, srcBand, name, false);
     }
 
@@ -1006,8 +1001,6 @@
      * @return the copy of the band.
      */
     public static VirtualBand copyVirtualBand(final Product target, final VirtualBand srcBand, final String name, boolean adaptToSceneRasterSize) {
-=======
->>>>>>> 4f859aa9
 
         final VirtualBand virtBand = new VirtualBand(name,
                                                      srcBand.getDataType(),
