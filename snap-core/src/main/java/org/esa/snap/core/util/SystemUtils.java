--- conflicted
+++ resolved
@@ -396,14 +396,10 @@
         Logger logger = Logger.getLogger("org.geotools");
         logger.setUseParentHandlers(false);
 
-<<<<<<< HEAD
         // setting longitude first so we can, rely on the order
         GeoTools.init(new Hints(Hints.FORCE_LONGITUDE_FIRST_AXIS_ORDER, true));
 
         // Must store EPSG database in application data dir, otherwise it will be deleted from default temp location (Unix!, Windows?)
-=======
-        // Must store EPSG database in SNAP home, otherwise it will be deleted from default temp location (Unix!, Windows?)
->>>>>>> b4b89501
         File epsgDir = new File(SystemUtils.getApplicationDataDir(true), EPSG_DATABASE_DIR_NAME);
         System.setProperty(HsqlEpsgDatabase.DIRECTORY_KEY, epsgDir.getAbsolutePath());
 
