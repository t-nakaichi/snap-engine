--- conflicted
+++ resolved
@@ -42,14 +42,8 @@
  * Installs resources from a given source to a given target.
  *
  * @author Marco Peters
- * @author Daniel Knowles (NASA)
- * @author Bing Yang (NASA)
  * @version $Revision$ $Date$
  */
-// NOV 2019 - Knowles / Yang
-//          - Added boolean option for whether to overwrite existing files
-
-
 public class ResourceInstaller {
 
     private final Set<PosixFilePermission> rwxr_xr_x = PosixFilePermissions.fromString("rwxr-xr-x");
@@ -78,11 +72,7 @@
      * @param pm            progress monitor for indicating progress
      * @see FileSystem#getPathMatcher(String)
      */
-
     public void install(String patternString, ProgressMonitor pm) throws IOException {
-        install(patternString, pm, false); }
-
-    public void install(String patternString, ProgressMonitor pm, boolean overWrite) throws IOException {
         if (!patternString.startsWith("glob:") && !patternString.startsWith("regex:")) {
             patternString = "regex:" + patternString;
         }
@@ -91,13 +81,16 @@
         try {
             Collection<Path> resources = collectResources(patternString);
             pm.worked(20);
-            copyResources(resources, new SubProgressMonitor(pm, 80), overWrite);
+            copyResources(resources, new SubProgressMonitor(pm, 80));
         } finally {
             pm.done();
         }
     }
 
-    private void copyResources(Collection<Path> resources, ProgressMonitor pm, boolean overWrite) throws IOException {
+
+
+
+    private void copyResources(Collection<Path> resources, ProgressMonitor pm) throws IOException {
         synchronized (ResourceInstaller.class) {
             pm.beginTask("Copying resources...", resources.size());
             try {
@@ -105,11 +98,7 @@
                     Path relFilePath = sourceBasePath.relativize(resource);
                     String relPathString = relFilePath.toString();
                     Path targetFile = targetDirPath.resolve(relPathString);
-<<<<<<< HEAD
                     if (mustInstallResource(targetFile, resource)) {
-=======
-                    if (((Files.exists(targetFile) && overWrite) || !Files.exists(targetFile)) && !Files.isDirectory(resource)) {
->>>>>>> d5a659f5
                         Path parentPath = targetFile.getParent();
                         if (parentPath == null) {
                             throw new IOException("Could not retrieve the parent directory of '" + targetFile.toString() + "'.");
