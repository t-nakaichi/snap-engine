/*
 * Copyright (C) 2012 Brockmann Consult GmbH (info@brockmann-consult.de)
 *
 * This program is free software; you can redistribute it and/or modify it
 * under the terms of the GNU General Public License as published by the Free
 * Software Foundation; either version 3 of the License, or (at your option)
 * any later version.
 * This program is distributed in the hope that it will be useful, but WITHOUT
 * ANY WARRANTY; without even the implied warranty of MERCHANTABILITY or
 * FITNESS FOR A PARTICULAR PURPOSE. See the GNU General Public License for
 * more details.
 *
 * You should have received a copy of the GNU General Public License along
 * with this program; if not, see http://www.gnu.org/licenses/
 */

package org.esa.snap.core.image;

import com.bc.ceres.core.ProgressMonitor;
import com.bc.ceres.glevel.MultiLevelImage;
import org.esa.snap.core.dataio.AbstractProductReader;
import org.esa.snap.core.dataio.ProductIO;
import org.esa.snap.core.datamodel.Band;
import org.esa.snap.core.datamodel.ProductData;

import java.awt.Point;
import java.awt.Rectangle;
import java.io.IOException;
import java.util.ArrayList;
import java.util.HashMap;
import java.util.List;
import java.util.Map;
import java.util.Objects;


/**
 * An {@code OpImage} which retrieves its data from the product reader associated with the
 * given {@code RasterDataNode} at a given pyramid level.
 */
public class BandOpImage extends RasterDataNodeOpImage {

    public BandOpImage(Band band) {
        this(band, ResolutionLevel.MAXRES);
    }

    public BandOpImage(Band band, ResolutionLevel level) {
        super(band, level);
        if (Boolean.getBoolean("snap.imageManager.disableSourceTileCaching")) {
            setTileCache(null);
        }
    }

    public Band getBand() {
        return (Band) getRasterDataNode();
    }

    @Override
    protected void computeProductData(ProductData destData, Rectangle destRect) throws IOException {
        Band band = getBand();
        if (band.getProductReader() == null) {
            throw new IllegalStateException("no product reader for band '" + band.getDisplayName() + "'");
        }
        if (getLevel() == 0) {
            band.getProductReader().readBandRasterData(band, destRect.x, destRect.y,
                                                       destRect.width, destRect.height,
                                                       destData, ProgressMonitor.NULL);
        } else {
            readHigherLevelData(band, destData, destRect, getLevelImageSupport());
        }
    }

    private static void readHigherLevelData(Band band, ProductData destData, Rectangle destRect, LevelImageSupport lvlSupport) throws IOException {

        if (band.isProductReaderDirectlyUsable() && band.getProductReader() instanceof AbstractProductReader) {
            AbstractProductReader reader = (AbstractProductReader) band.getProductReader();
<<<<<<< HEAD
            ProductIO.readLevelBandRasterData(reader, band, lvlSupport, destRect, destData);
        } else {
            final int sourceWidth = lvlSupport.getSourceWidth(destRect.width);
            final int sourceHeight = lvlSupport.getSourceHeight(destRect.height);
            final int srcX = lvlSupport.getSourceX(destRect.x);
            final int srcY = lvlSupport.getSourceY(destRect.y);

            final MultiLevelImage img = band.getSourceImage();
            final int tileWidth = img.getTileWidth();
            final int tileHeight = img.getTileHeight();

            Map<Integer, List<PositionCouple>> xSrcTiled = computeTiledL0AxisIdx(destRect.x, destRect.width, tileWidth, lvlSupport::getSourceX);
            Map<Integer, List<PositionCouple>> ySrcTiled = computeTiledL0AxisIdx(destRect.y, destRect.height, tileHeight, lvlSupport::getSourceY);

            Point[] tileIndices = img.getTileIndices(new Rectangle(srcX, srcY, sourceWidth, sourceHeight));
            img.prefetchTiles(tileIndices);
            for (Point tileIndex : tileIndices) {
                final int xTileIdx = tileIndex.x;
                final int yTileIdx = tileIndex.y;
                final List<PositionCouple> yPositions = ySrcTiled.get(yTileIdx);
                final List<PositionCouple> xPositions = xSrcTiled.get(xTileIdx);
                if (yPositions == null || xPositions == null) {
                    continue;
                }
                Rectangle tileRect = img.getTileRect(xTileIdx, yTileIdx);
                if (tileRect.isEmpty()) {
                    continue;
                }
                final ProductData tileData = ProductData.createInstance(band.getDataType(), tileRect.width * tileRect.height);
                band.readRasterData(tileRect.x, tileRect.y, tileRect.width, tileRect.height, tileData, ProgressMonitor.NULL);

                for (PositionCouple yPos : yPositions) {
                    final int ySrc = yPos.srcPos;
                    final int yPosInTile = ySrc % tileHeight;
                    final int yOffsetInTile = yPosInTile * tileRect.width;
                    final int yDest = yPos.destPos;
                    final int yDestOffset = (yDest - destRect.y) * destRect.width;
                    for (PositionCouple xPos : xPositions) {
                        final int xSrc = xPos.srcPos;
                        final int xPosInTile = xSrc % tileWidth;
                        final int xDest = xPos.destPos;
                        final double v = tileData.getElemDoubleAt(yOffsetInTile + xPosInTile);
                        destData.setElemDoubleAt(yDestOffset + xDest - destRect.x, v);
                    }
=======
            if (reader.isSubsetReadingFullySupported()) {
                ProductIO.readLevelBandRasterData(reader, band, lvlSupport, destRect, destData);
                return;
            }
        }
        final int sourceWidth = lvlSupport.getSourceWidth(destRect.width);
        final int sourceHeight = lvlSupport.getSourceHeight(destRect.height);
        final int srcX = lvlSupport.getSourceX(destRect.x);
        final int srcY = lvlSupport.getSourceY(destRect.y);

        final MultiLevelImage img = band.getSourceImage();
        final int tileWidth = img.getTileWidth();
        final int tileHeight = img.getTileHeight();

        Map<Integer, List<PositionCouple>> xSrcTiled = computeTiledL0AxisIdx(destRect.x, destRect.width, tileWidth, lvlSupport::getSourceX);
        Map<Integer, List<PositionCouple>> ySrcTiled = computeTiledL0AxisIdx(destRect.y, destRect.height, tileHeight, lvlSupport::getSourceY);

        Point[] tileIndices = img.getTileIndices(new Rectangle(srcX, srcY, sourceWidth, sourceHeight));
        for (Point tileIndex : tileIndices) {
            final int xTileIdx = tileIndex.x;
            final int yTileIdx = tileIndex.y;
            final List<PositionCouple> yPositions = ySrcTiled.get(yTileIdx);
            final List<PositionCouple> xPositions = xSrcTiled.get(xTileIdx);
            if (yPositions == null || xPositions == null) {
                continue;
            }
            Rectangle tileRect = img.getTileRect(xTileIdx, yTileIdx);
            if (tileRect.isEmpty()) {
                continue;
            }
            final ProductData tileData = ProductData.createInstance(band.getDataType(), tileRect.width * tileRect.height);
            band.readRasterData(tileRect.x, tileRect.y, tileRect.width, tileRect.height, tileData, ProgressMonitor.NULL);

            for (PositionCouple yPos : yPositions) {
                final int ySrc = yPos.srcPos;
                final int yPosInTile = ySrc % tileHeight;
                final int yOffsetInTile = yPosInTile * tileRect.width;
                final int yDest = yPos.destPos;
                final int yDestOffset = (yDest - destRect.y) * destRect.width;
                for (PositionCouple xPos : xPositions) {
                    final int xSrc = xPos.srcPos;
                    final int xPosInTile = xSrc % tileWidth;
                    final int xDest = xPos.destPos;
                    final double v = tileData.getElemDoubleAt(yOffsetInTile + xPosInTile);
                    destData.setElemDoubleAt(yDestOffset + xDest - destRect.x, v);
>>>>>>> e8c29c73
                }
            }
        }
    }

    static Map<Integer, List<PositionCouple>> computeTiledL0AxisIdx(int destStart, int destAxislength, int tileAxisLengthL0, SourceConverter lvlSupport) {
        final Map<Integer, List<PositionCouple>> map = new HashMap<>();
        for (int i = destStart; i < destStart + destAxislength; i++) {
            int srcIdx = lvlSupport.getSource(i);
            final int tileIdx = srcIdx / tileAxisLengthL0;
            final List<PositionCouple> xSrc;
            if (map.containsKey(tileIdx)) {
                xSrc = map.get(tileIdx);
            } else {
                xSrc = new ArrayList<>();
                map.put(tileIdx, xSrc);
            }
            xSrc.add(new PositionCouple(srcIdx, i));
        }
        return map;
    }

    interface SourceConverter {
        int getSource(int idx);
    }

    static class PositionCouple {
        public final int srcPos;
        public final int destPos;

        PositionCouple(int srcPos, int destPos) {
            this.srcPos = srcPos;
            this.destPos = destPos;
        }

        @Override
        public boolean equals(Object o) {
            if (this == o) {
                return true;
            }
            if (o == null || getClass() != o.getClass()) {
                return false;
            }
            PositionCouple that = (PositionCouple) o;
            return srcPos == that.srcPos &&
                   destPos == that.destPos;
        }

        @Override
        public int hashCode() {
            return Objects.hash(srcPos, destPos);
        }

        @Override
        public String toString() {
            return "PositionCouple{" +
                   "srcPos=" + srcPos +
                   ", destPos=" + destPos +
                   '}';
        }
    }
}<|MERGE_RESOLUTION|>--- conflicted
+++ resolved
@@ -73,20 +73,22 @@
 
         if (band.isProductReaderDirectlyUsable() && band.getProductReader() instanceof AbstractProductReader) {
             AbstractProductReader reader = (AbstractProductReader) band.getProductReader();
-<<<<<<< HEAD
-            ProductIO.readLevelBandRasterData(reader, band, lvlSupport, destRect, destData);
-        } else {
-            final int sourceWidth = lvlSupport.getSourceWidth(destRect.width);
-            final int sourceHeight = lvlSupport.getSourceHeight(destRect.height);
-            final int srcX = lvlSupport.getSourceX(destRect.x);
-            final int srcY = lvlSupport.getSourceY(destRect.y);
+            if (reader.isSubsetReadingFullySupported()) {
+                ProductIO.readLevelBandRasterData(reader, band, lvlSupport, destRect, destData);
+                return;
+            }
+        }
+        final int sourceWidth = lvlSupport.getSourceWidth(destRect.width);
+        final int sourceHeight = lvlSupport.getSourceHeight(destRect.height);
+        final int srcX = lvlSupport.getSourceX(destRect.x);
+        final int srcY = lvlSupport.getSourceY(destRect.y);
 
-            final MultiLevelImage img = band.getSourceImage();
-            final int tileWidth = img.getTileWidth();
-            final int tileHeight = img.getTileHeight();
+        final MultiLevelImage img = band.getSourceImage();
+        final int tileWidth = img.getTileWidth();
+        final int tileHeight = img.getTileHeight();
 
-            Map<Integer, List<PositionCouple>> xSrcTiled = computeTiledL0AxisIdx(destRect.x, destRect.width, tileWidth, lvlSupport::getSourceX);
-            Map<Integer, List<PositionCouple>> ySrcTiled = computeTiledL0AxisIdx(destRect.y, destRect.height, tileHeight, lvlSupport::getSourceY);
+        Map<Integer, List<PositionCouple>> xSrcTiled = computeTiledL0AxisIdx(destRect.x, destRect.width, tileWidth, lvlSupport::getSourceX);
+        Map<Integer, List<PositionCouple>> ySrcTiled = computeTiledL0AxisIdx(destRect.y, destRect.height, tileHeight, lvlSupport::getSourceY);
 
             Point[] tileIndices = img.getTileIndices(new Rectangle(srcX, srcY, sourceWidth, sourceHeight));
             img.prefetchTiles(tileIndices);
@@ -105,53 +107,6 @@
                 final ProductData tileData = ProductData.createInstance(band.getDataType(), tileRect.width * tileRect.height);
                 band.readRasterData(tileRect.x, tileRect.y, tileRect.width, tileRect.height, tileData, ProgressMonitor.NULL);
 
-                for (PositionCouple yPos : yPositions) {
-                    final int ySrc = yPos.srcPos;
-                    final int yPosInTile = ySrc % tileHeight;
-                    final int yOffsetInTile = yPosInTile * tileRect.width;
-                    final int yDest = yPos.destPos;
-                    final int yDestOffset = (yDest - destRect.y) * destRect.width;
-                    for (PositionCouple xPos : xPositions) {
-                        final int xSrc = xPos.srcPos;
-                        final int xPosInTile = xSrc % tileWidth;
-                        final int xDest = xPos.destPos;
-                        final double v = tileData.getElemDoubleAt(yOffsetInTile + xPosInTile);
-                        destData.setElemDoubleAt(yDestOffset + xDest - destRect.x, v);
-                    }
-=======
-            if (reader.isSubsetReadingFullySupported()) {
-                ProductIO.readLevelBandRasterData(reader, band, lvlSupport, destRect, destData);
-                return;
-            }
-        }
-        final int sourceWidth = lvlSupport.getSourceWidth(destRect.width);
-        final int sourceHeight = lvlSupport.getSourceHeight(destRect.height);
-        final int srcX = lvlSupport.getSourceX(destRect.x);
-        final int srcY = lvlSupport.getSourceY(destRect.y);
-
-        final MultiLevelImage img = band.getSourceImage();
-        final int tileWidth = img.getTileWidth();
-        final int tileHeight = img.getTileHeight();
-
-        Map<Integer, List<PositionCouple>> xSrcTiled = computeTiledL0AxisIdx(destRect.x, destRect.width, tileWidth, lvlSupport::getSourceX);
-        Map<Integer, List<PositionCouple>> ySrcTiled = computeTiledL0AxisIdx(destRect.y, destRect.height, tileHeight, lvlSupport::getSourceY);
-
-        Point[] tileIndices = img.getTileIndices(new Rectangle(srcX, srcY, sourceWidth, sourceHeight));
-        for (Point tileIndex : tileIndices) {
-            final int xTileIdx = tileIndex.x;
-            final int yTileIdx = tileIndex.y;
-            final List<PositionCouple> yPositions = ySrcTiled.get(yTileIdx);
-            final List<PositionCouple> xPositions = xSrcTiled.get(xTileIdx);
-            if (yPositions == null || xPositions == null) {
-                continue;
-            }
-            Rectangle tileRect = img.getTileRect(xTileIdx, yTileIdx);
-            if (tileRect.isEmpty()) {
-                continue;
-            }
-            final ProductData tileData = ProductData.createInstance(band.getDataType(), tileRect.width * tileRect.height);
-            band.readRasterData(tileRect.x, tileRect.y, tileRect.width, tileRect.height, tileData, ProgressMonitor.NULL);
-
             for (PositionCouple yPos : yPositions) {
                 final int ySrc = yPos.srcPos;
                 final int yPosInTile = ySrc % tileHeight;
@@ -164,7 +119,6 @@
                     final int xDest = xPos.destPos;
                     final double v = tileData.getElemDoubleAt(yOffsetInTile + xPosInTile);
                     destData.setElemDoubleAt(yDestOffset + xDest - destRect.x, v);
->>>>>>> e8c29c73
                 }
             }
         }
