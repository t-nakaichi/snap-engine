--- conflicted
+++ resolved
@@ -6,22 +6,15 @@
 import org.esa.snap.core.dataio.geocoding.util.XYInterpolator;
 import org.esa.snap.core.datamodel.GeoPos;
 import org.esa.snap.core.datamodel.PixelPos;
-import org.esa.snap.runtime.Config;
 import org.junit.Before;
 import org.junit.Test;
 
-<<<<<<< HEAD
-import java.util.prefs.Preferences;
-
-import static org.junit.Assert.*;
-=======
 import java.util.Properties;
 
 import static org.esa.snap.core.dataio.geocoding.util.XYInterpolator.SYSPROP_GEOCODING_INTERPOLATOR;
 import static org.junit.Assert.assertEquals;
 import static org.junit.Assert.assertFalse;
 import static org.junit.Assert.assertTrue;
->>>>>>> f4120f20
 
 public class PixelGeoIndexInverseTest {
 
@@ -130,52 +123,6 @@
 
     @Test
     public void testGetPixelPos_AMSRE_interpolating_geodetic_distance() {
-<<<<<<< HEAD
-        final Preferences preferences = Config.instance("snap").preferences();
-        preferences.put("snap.core.geocoding.interpolator.geodetic", "true");
-
-        try {
-            inverse = new PixelGeoIndexInverse(true);
-
-            final GeoRaster geoRaster = TestData.get_AMSRE();
-            inverse.initialize(geoRaster, false, new PixelPos[0]);
-
-            PixelPos pixelPos = inverse.getPixelPos(new GeoPos(-0.8298334, 18.600895), null);
-            assertEquals(3.5, pixelPos.x, 1e-8);
-            assertEquals(0.5, pixelPos.y, 1e-8);
-
-            pixelPos = inverse.getPixelPos(new GeoPos(-0.7098208, 18.553856), null);
-            assertEquals(4.5, pixelPos.x, 1e-8);
-            assertEquals(1.5, pixelPos.y, 1e-8);
-
-            pixelPos = inverse.getPixelPos(new GeoPos(-0.7698271, 18.5773755), null);
-            assertEquals(3.9999678930515468, pixelPos.x, 1e-8);
-            assertEquals(1.0000318067920972, pixelPos.y, 1e-8);
-
-            pixelPos = inverse.getPixelPos(new GeoPos(0.220249, 18.332468), null);
-            assertEquals(5.5, pixelPos.x, 1e-8);
-            assertEquals(11.5, pixelPos.y, 1e-8);
-
-            pixelPos = inverse.getPixelPos(new GeoPos(0.249989, 18.321519), null);
-            assertEquals(6.089020455253739, pixelPos.x, 1e-8);
-            assertEquals(11.728944031938612, pixelPos.y, 1e-8);
-
-            pixelPos = inverse.getPixelPos(new GeoPos(0.277447, 18.310131), null);
-            assertEquals(6.019331641460078, pixelPos.x, 1e-8);
-            assertEquals(11.96583342011602, pixelPos.y, 1e-8);
-
-            pixelPos = inverse.getPixelPos(new GeoPos(0.310039, 18.296767), null);
-            assertEquals(5.898035553271856, pixelPos.x, 1e-8);
-            assertEquals(12.275567238309627, pixelPos.y, 1e-8);
-
-            pixelPos = inverse.getPixelPos(new GeoPos(0.33992004, 18.284939), null);
-            assertEquals(6.5, pixelPos.x, 1e-8);
-            assertEquals(12.5, pixelPos.y, 1e-8);
-        } finally {
-            preferences.remove("snap.core.geocoding.interpolator.geodetic");
-        }
-    }
-=======
         final Properties properties = createProperties(XYInterpolator.Type.GEODETIC);
         inverse = new PixelGeoIndexInverse(true, properties);
 
@@ -209,53 +156,10 @@
         pixelPos = inverse.getPixelPos(new GeoPos(0.310039, 18.296767), null);
         assertEquals(5.898035553271856, pixelPos.x, 1e-8);
         assertEquals(12.275567238309627, pixelPos.y, 1e-8);
->>>>>>> f4120f20
-
-    @Test
-    public void testGetPixelPos_AMSRE_interpolating_euclidian_distance() {
-        final Preferences preferences = Config.instance("snap").preferences();
-        preferences.put("snap.core.geocoding.interpolator.geodetic", "false");
-
-        try {
-            inverse = new PixelGeoIndexInverse(true);
-
-            final GeoRaster geoRaster = TestData.get_AMSRE();
-            inverse.initialize(geoRaster, false, new PixelPos[0]);
-
-            PixelPos pixelPos = inverse.getPixelPos(new GeoPos(-0.8298334, 18.600895), null);
-            assertEquals(3.5, pixelPos.x, 1e-8);
-            assertEquals(0.5, pixelPos.y, 1e-8);
-
-            pixelPos = inverse.getPixelPos(new GeoPos(-0.7098208, 18.553856), null);
-            assertEquals(4.5, pixelPos.x, 1e-8);
-            assertEquals(1.5, pixelPos.y, 1e-8);
-
-            pixelPos = inverse.getPixelPos(new GeoPos(-0.7698271, 18.5773755), null);
-            assertEquals(3.9999229960689684, pixelPos.x, 1e-8);
-            assertEquals(1.0000770039310343, pixelPos.y, 1e-8);
-
-            pixelPos = inverse.getPixelPos(new GeoPos(0.220249, 18.332468), null);
-            assertEquals(5.5, pixelPos.x, 1e-8);
-            assertEquals(11.5, pixelPos.y, 1e-8);
-
-            pixelPos = inverse.getPixelPos(new GeoPos(0.249989, 18.321519), null);
-            assertEquals(6.235813880526195, pixelPos.x, 1e-8);
-            assertEquals(11.578498905965025, pixelPos.y, 1e-8);
-
-            pixelPos = inverse.getPixelPos(new GeoPos(0.277447, 18.310131), null);
-            assertEquals(6.055665307086948, pixelPos.x, 1e-8);
-            assertEquals(11.927563349258604, pixelPos.y, 1e-8);
-
-            pixelPos = inverse.getPixelPos(new GeoPos(0.310039, 18.296767), null);
-            assertEquals(5.740880542320658, pixelPos.x, 1e-8);
-            assertEquals(12.426339834063208, pixelPos.y, 1e-8);
-
-            pixelPos = inverse.getPixelPos(new GeoPos(0.33992004, 18.284939), null);
-            assertEquals(6.5, pixelPos.x, 1e-8);
-            assertEquals(12.5, pixelPos.y, 1e-8);
-        } finally {
-            preferences.remove("snap.core.geocoding.interpolator.geodetic");
-        }
+
+        pixelPos = inverse.getPixelPos(new GeoPos(0.33992004, 18.284939), null);
+        assertEquals(6.5, pixelPos.x, 1e-8);
+        assertEquals(12.5, pixelPos.y, 1e-8);
     }
 
     @Test
@@ -349,41 +253,26 @@
 
     @Test
     public void testClone_interpolating_geodetic_distance() {
-<<<<<<< HEAD
-        final Preferences preferences = Config.instance("snap").preferences();
-        preferences.put("snap.core.geocoding.interpolator.geodetic", "true");
-=======
         final Properties properties = createProperties(XYInterpolator.Type.GEODETIC);
         inverse = new PixelGeoIndexInverse(true, properties);
->>>>>>> f4120f20
-
-        try {
-            inverse = new PixelGeoIndexInverse(true);
-
-            final GeoRaster geoRaster = TestData.get_AMSRE();
-            inverse.initialize(geoRaster, false, new PixelPos[0]);
-
-            final GeoPos geoPos = new GeoPos(-0.8398334, 18.610895);
-
-            PixelPos pixelPos = inverse.getPixelPos(geoPos, null);
-            assertEquals(3.1083222743108525, pixelPos.x, 1e-8);
-            assertEquals(0.6808134209816874, pixelPos.y, 1e-8);
-
-            final InverseCoding clone = inverse.clone();
-            pixelPos = clone.getPixelPos(geoPos, null);
-            assertEquals(3.1083222743108525, pixelPos.x, 1e-8);
-            assertEquals(0.6808134209816874, pixelPos.y, 1e-8);
-        } finally {
-            preferences.remove("snap.core.geocoding.interpolator.geodetic");
-        }
+
+        final GeoRaster geoRaster = TestData.get_AMSRE();
+        inverse.initialize(geoRaster, false, new PixelPos[0]);
+
+        final GeoPos geoPos = new GeoPos(-0.8398334, 18.610895);
+
+        PixelPos pixelPos = inverse.getPixelPos(geoPos, null);
+        assertEquals(3.1083222743108525, pixelPos.x, 1e-8);
+        assertEquals(0.6808134209816874, pixelPos.y, 1e-8);
+
+        final InverseCoding clone = inverse.clone();
+        pixelPos = clone.getPixelPos(geoPos, null);
+        assertEquals(3.1083222743108525, pixelPos.x, 1e-8);
+        assertEquals(0.6808134209816874, pixelPos.y, 1e-8);
     }
 
     @Test
     public void testClone_interpolating_euclidian_distance() {
-<<<<<<< HEAD
-        final Preferences preferences = Config.instance("snap").preferences();
-        preferences.put("snap.core.geocoding.interpolator.geodetic", "false");
-=======
         final Properties properties = createProperties(XYInterpolator.Type.EUCLIDIAN);
         inverse = new PixelGeoIndexInverse(true, properties);
 
@@ -406,83 +295,22 @@
     public void testClone_interpolating_geodetic_distance_disposeOriginal() {
         final Properties properties = createProperties(XYInterpolator.Type.GEODETIC);
         inverse = new PixelGeoIndexInverse(true, properties);
->>>>>>> f4120f20
-
-        try {
-            inverse = new PixelGeoIndexInverse(true);
-
-            final GeoRaster geoRaster = TestData.get_AMSRE();
-            inverse.initialize(geoRaster, false, new PixelPos[0]);
-
-            final GeoPos geoPos = new GeoPos(-0.8398334, 18.610895);
-
-            PixelPos pixelPos = inverse.getPixelPos(geoPos, null);
-            assertEquals(3.260397013190891, pixelPos.x, 1e-8);
-            assertEquals(0.5441815032869551, pixelPos.y, 1e-8);
-
-            final InverseCoding clone = inverse.clone();
-            pixelPos = clone.getPixelPos(geoPos, null);
-            assertEquals(3.260397013190891, pixelPos.x, 1e-8);
-            assertEquals(0.5441815032869551, pixelPos.y, 1e-8);
-        } finally {
-            preferences.remove("snap.core.geocoding.interpolator.geodetic");
-        }
-    }
-
-    @Test
-    public void testClone_interpolating_geodetic_distance_disposeOriginal() {
-        final Preferences preferences = Config.instance("snap").preferences();
-        preferences.put("snap.core.geocoding.interpolator.geodetic", "true");
-
-        try {
-            inverse = new PixelGeoIndexInverse(true);
-
-            final GeoRaster geoRaster = TestData.get_AMSRE();
-            inverse.initialize(geoRaster, false, new PixelPos[0]);
-
-            final GeoPos geoPos = new GeoPos(-0.8398334, 18.610895);
-
-            PixelPos pixelPos = inverse.getPixelPos(geoPos, null);
-            assertEquals(3.1083222743108525, pixelPos.x, 1e-8);
-            assertEquals(0.6808134209816874, pixelPos.y, 1e-8);
-
-            final InverseCoding clone = inverse.clone();
-            inverse.dispose();
-
-            pixelPos = clone.getPixelPos(geoPos, null);
-            assertEquals(3.1083222743108525, pixelPos.x, 1e-8);
-            assertEquals(0.6808134209816874, pixelPos.y, 1e-8);
-        } finally {
-            preferences.remove("snap.core.geocoding.interpolator.geodetic");
-        }
-    }
-
-    @Test
-    public void testClone_interpolating_euclidian_distance_disposeOriginal() {
-        final Preferences preferences = Config.instance("snap").preferences();
-        preferences.put("snap.core.geocoding.interpolator.geodetic", "false");
-
-        try {
-            inverse = new PixelGeoIndexInverse(true);
-
-            final GeoRaster geoRaster = TestData.get_AMSRE();
-            inverse.initialize(geoRaster, false, new PixelPos[0]);
-
-            final GeoPos geoPos = new GeoPos(-0.8398334, 18.610895);
-
-            PixelPos pixelPos = inverse.getPixelPos(geoPos, null);
-            assertEquals(3.260397013190891, pixelPos.x, 1e-8);
-            assertEquals(0.5441815032869551, pixelPos.y, 1e-8);
-
-            final InverseCoding clone = inverse.clone();
-            inverse.dispose();
-
-            pixelPos = clone.getPixelPos(geoPos, null);
-            assertEquals(3.260397013190891, pixelPos.x, 1e-8);
-            assertEquals(0.5441815032869551, pixelPos.y, 1e-8);
-        } finally {
-            preferences.remove("snap.core.geocoding.interpolator.geodetic");
-        }
+
+        final GeoRaster geoRaster = TestData.get_AMSRE();
+        inverse.initialize(geoRaster, false, new PixelPos[0]);
+
+        final GeoPos geoPos = new GeoPos(-0.8398334, 18.610895);
+
+        PixelPos pixelPos = inverse.getPixelPos(geoPos, null);
+        assertEquals(3.1083222743108525, pixelPos.x, 1e-8);
+        assertEquals(0.6808134209816874, pixelPos.y, 1e-8);
+
+        final InverseCoding clone = inverse.clone();
+        inverse.dispose();
+
+        pixelPos = clone.getPixelPos(geoPos, null);
+        assertEquals(3.1083222743108525, pixelPos.x, 1e-8);
+        assertEquals(0.6808134209816874, pixelPos.y, 1e-8);
     }
 
     @Test
