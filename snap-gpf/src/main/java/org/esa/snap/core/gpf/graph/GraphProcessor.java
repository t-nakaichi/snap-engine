/*
 * Copyright (C) 2010 Brockmann Consult GmbH (info@brockmann-consult.de)
 *
 * This program is free software; you can redistribute it and/or modify it
 * under the terms of the GNU General Public License as published by the Free
 * Software Foundation; either version 3 of the License, or (at your option)
 * any later version.
 * This program is distributed in the hope that it will be useful, but WITHOUT
 * ANY WARRANTY; without even the implied warranty of MERCHANTABILITY or
 * FITNESS FOR A PARTICULAR PURPOSE. See the GNU General Public License for
 * more details.
 *
 * You should have received a copy of the GNU General Public License along
 * with this program; if not, see http://www.gnu.org/licenses/
 */

package org.esa.snap.core.gpf.graph;

import com.bc.ceres.core.ProgressMonitor;
import com.bc.ceres.core.SubProgressMonitor;
import com.sun.media.jai.util.SunTileScheduler;
import org.esa.snap.core.datamodel.Band;
import org.esa.snap.core.datamodel.Product;
import org.esa.snap.core.gpf.OperatorException;
import org.esa.snap.core.gpf.internal.OperatorContext;
import org.esa.snap.core.gpf.internal.ProductSetHandler;
import org.esa.snap.core.util.SystemUtils;
import org.esa.snap.core.util.jai.JAIUtils;
import org.esa.snap.core.util.math.MathUtils;

import javax.media.jai.JAI;
import javax.media.jai.PlanarImage;
import javax.media.jai.TileComputationListener;
import javax.media.jai.TileRequest;
import javax.media.jai.TileScheduler;
import javax.media.jai.util.ImagingListener;
import java.awt.Dimension;
import java.awt.Point;
import java.awt.Rectangle;
import java.awt.image.Raster;
<<<<<<< HEAD
=======
import java.lang.reflect.Field;
>>>>>>> 88735fc9
import java.util.ArrayList;
import java.util.Deque;
import java.util.HashMap;
import java.util.List;
import java.util.Map;
import java.util.concurrent.Semaphore;
import java.util.concurrent.TimeUnit;
import java.util.logging.Logger;

/**
 * The {@code GraphProcessor} is responsible for executing processing
 * graphs.
 *
 * @author Maximilian Aulinger
 * @author Norman Fomferra
 * @author Marco Peters
 * @author Marco Zuehlke
 * @since 4.1
 */
public class GraphProcessor {

    private final List<GraphProcessingObserver> observerList;
    private Logger logger;
    private volatile OperatorException error = null;

<<<<<<< HEAD
=======
    private final Map<Integer, String> TILE_STATUS_MAP = new HashMap<>();

>>>>>>> 88735fc9
    /**
     * Creates a new instance og {@code GraphProcessor}.
     */
    public GraphProcessor() {
        observerList = new ArrayList<>(3);
        logger = SystemUtils.LOG;
        TILE_STATUS_MAP.put(0, "TILE_STATUS_PENDING");
        TILE_STATUS_MAP.put(1, "TILE_STATUS_PROCESSING");
        TILE_STATUS_MAP.put(2, "TILE_STATUS_COMPUTED");
        TILE_STATUS_MAP.put(3, "TILE_STATUS_CANCELLED");
        TILE_STATUS_MAP.put(4, "TILE_STATUS_FAILED");
    }

    /**
     * Gets the logger.
     *
     * @return the logger
     */
    public Logger getLogger() {
        return logger;
    }

    /**
     * Sets a logger.
     *
     * @param logger a logger
     */
    public void setLogger(Logger logger) {
        this.logger = logger;
    }

    /**
     * Adds an observer to this graph processor. {@link GraphProcessingObserver}s are informed about
     * processing steps of the currently running processing graph.
     *
     * @param processingObserver the observer
     * @see GraphProcessingObserver
     */
    public void addObserver(GraphProcessingObserver processingObserver) {
        observerList.add(processingObserver);
    }

    /**
     * Gets all observers currently attached to this {@code GraphProcessor}.
     *
     * @return the observers
     */
    public GraphProcessingObserver[] getObservers() {
        return observerList.toArray(new GraphProcessingObserver[0]);
    }

    /**
     * Executes the graph using a new default {@link GraphContext}.
     *
     * @param graph the {@link Graph}
     * @param pm    a progress monitor. Can be used to signal progress.
     * @throws GraphException if any error occurs during execution
     * @see GraphProcessor#executeGraph(GraphContext, ProgressMonitor)
     */
    public void executeGraph(Graph graph, ProgressMonitor pm) throws GraphException {
        GraphContext graphContext;
        try {
            pm.beginTask("Executing processing graph", 100);

            // handle product sets
            final ProductSetHandler productSet = new ProductSetHandler(graph);
            productSet.replaceProductSetsWithReaders();

            graphContext = new GraphContext(graph);
            executeGraph(graphContext, SubProgressMonitor.create(pm, 90));
            graphContext.dispose();
        } finally {
            pm.done();
        }
    }

    private void executeNodeSources(NodeSource[] sources, GraphContext graphContext, ProgressMonitor pm) {
        for (NodeSource source : sources) {
            Node node = source.getSourceNode();
            if (node != null) {
                executeNodeSources(node.getSources(), graphContext, pm);
                NodeContext nodeContext = graphContext.getNodeContext(node);
                if (nodeContext != null) {
                    nodeContext.getOperator().execute(SubProgressMonitor.create(pm, 1));
                }
            }
        }
    }

    /**
     * Executes the graph given by {@link GraphContext}.
     *
     * @param graphContext the {@link GraphContext} to execute
     * @param pm           a progress monitor. Can be used to signal progress.
     * @return the output products of the executed graph
     */
    public Product[] executeGraph(GraphContext graphContext, ProgressMonitor pm) {
        fireProcessingStarted(graphContext);

        NodeContext[] outputNodeContexts = graphContext.getOutputNodeContexts();

<<<<<<< HEAD
        List<Dimension> dimList = new ArrayList<>(tileDimMap.keySet());
        dimList.sort((d1, d2) -> {
            Long area1 = (long) (d1.width) * (long) (d1.height);
            Long area2 = (long) (d2.width) * (long) (d2.height);
            return area1.compareTo(area2);
        });
=======
        Dimension maxTileLayout = getMaxTileLayout(outputNodeContexts);
>>>>>>> 88735fc9

        JAI jaiInstance = JAI.getDefaultInstance();
        ImagingListener imagingListenerBackup = jaiInstance.getImagingListener();
        jaiInstance.setImagingListener(new GPFImagingListener());

        final TileScheduler tileScheduler = jaiInstance.getTileScheduler();
        final int parallelism = tileScheduler.getParallelism();
        final Semaphore semaphore = new Semaphore(parallelism, true);
        final TileComputationListener[] tilelisteners = new TileComputationListener[]{new GraphTileComputationListener(semaphore, parallelism)};

        boolean canComputeTileStack = isComputeTileStackUsable(graphContext);

        List<TileRequest> tileRequests = new ArrayList<>();
        try {
            final int outputNodeCount = outputNodeContexts.length;
            int numPmTicks = (outputNodeCount * maxTileLayout.width * maxTileLayout.height) + outputNodeCount;
            pm.beginTask("Executing operators...", numPmTicks);
            for (NodeContext outputNodeContext : outputNodeContexts) {
                NodeSource[] sources = outputNodeContext.getNode().getSources();
                executeNodeSources(sources, graphContext, ProgressMonitor.NULL);
                outputNodeContext.getOperator().execute(ProgressMonitor.NULL);
                pm.worked(1);
            }
            pm.setTaskName("Computing raster data...");
<<<<<<< HEAD
            List<TileRequest> requestList = new ArrayList<>();

            for (Dimension dimension : dimList) {
                List<NodeContext> nodeContextList = tileDimMap.get(dimension);
                final int numXTiles = dimension.width;
                final int numYTiles = dimension.height;
                Dimension tileSize = nodeContextList.get(0).getTargetProduct().getPreferredTileSize();
                if (canComputeTileStack) {
                    for (int tileY = 0; tileY < numYTiles; tileY++) {
                        for (int tileX = 0; tileX < numXTiles; tileX++) {
                            if (pm.isCanceled()) {
                                // todo - check: throw exception here? (nf, 2010.10.21)
                                return graphContext.getOutputProducts();
                            }
=======

            if (canComputeTileStack) {
                for (int tileY = 0; tileY < maxTileLayout.height; tileY++) {
                    for (int tileX = 0; tileX < maxTileLayout.width; tileX++) {
                        if (pm.isCanceled()) {
                            return graphContext.getOutputProducts();
                        }

                        for (NodeContext nodeContext : outputNodeContexts) {
                            Product targetProduct = nodeContext.getTargetProduct();
                            final Dimension tileSize = targetProduct.getPreferredTileSize();
>>>>>>> 88735fc9
                            Rectangle tileRectangle = new Rectangle(tileX * tileSize.width,
                                                                    tileY * tileSize.height,
                                                                    tileSize.width,
                                                                    tileSize.height);
<<<<<<< HEAD
=======

>>>>>>> 88735fc9
                            fireTileStarted(graphContext, tileRectangle);

<<<<<<< HEAD
                                // (1) Pull tile from first OperatorImage we find. This will trigger pulling
                                // tiles of all other OperatorImage computed stack-wise.
                                //
                                for (Band band : targetProduct.getBands()) {
                                    PlanarImage image = nodeContext.getTargetImage(band);
                                    if (image != null) {
                                        forceTileComputation(image, tileX, tileY, semaphore, tileScheduler, listeners,
                                                             parallelism);
=======
                            // (1) Pull tile from first OperatorImage we find. This will trigger pulling
                            // tiles of all other OperatorImage computed stack-wise.
                            //
                            for (Band band : targetProduct.getBands()) {
                                final int maxBandTilesX = MathUtils.ceilInt(band.getRasterWidth() / tileSize.getWidth());
                                final int maxBandTilesY = MathUtils.ceilInt(band.getRasterHeight() / tileSize.getHeight());
                                if (tileX > maxBandTilesX || tileY > maxBandTilesY) {
                                    // tileIndex is not inside image, probably due to multi-size nature
                                    // This image is smaller than the product size
                                    continue;
                                }
>>>>>>> 88735fc9

                                PlanarImage image = nodeContext.getTargetImage(band);
                                if (image != null) {
                                    tileRequests.add(orderTile(image, tileX, tileY, semaphore, tileScheduler, tilelisteners,
                                                               parallelism));

                                    break;
                                }
                            }

<<<<<<< HEAD
                                // (2) Pull tile from source images of other regular bands.
                                //
                                for (Band band : targetProduct.getBands()) {
                                    PlanarImage image = nodeContext.getTargetImage(band);
                                    if (image == null) {
                                        if (OperatorContext.isRegularBand(band) && band.isSourceImageSet()) {
                                            forceTileComputation(band.getSourceImage(), tileX, tileY, semaphore,
                                                                 tileScheduler, listeners, parallelism);
                                        }
=======
                            // (2) Pull tile from source images of other regular bands.
                            //
                            for (Band band : targetProduct.getBands()) {
                                PlanarImage image = nodeContext.getTargetImage(band);
                                if (image == null) {
                                    if (OperatorContext.isRegularBand(band) && band.isSourceImageSet()) {
                                        tileRequests.add(orderTile(band.getSourceImage(), tileX, tileY, semaphore,
                                                                   tileScheduler, tilelisteners, parallelism));
>>>>>>> 88735fc9
                                    }
                                }
                            }
                            fireTileStopped(graphContext, tileRectangle);
                        }
                        pm.worked(1);
                    }
                }
            } else {
                for (NodeContext nodeContext : outputNodeContexts) {
                    Product targetProduct = nodeContext.getTargetProduct();
                    final Dimension tileSize = targetProduct.getPreferredTileSize();
                    boolean monitorProgress = true;
                    for (Band band : targetProduct.getBands()) {
                        PlanarImage image = nodeContext.getTargetImage(band);
                        final int maxBandTilesX = MathUtils.ceilInt(band.getRasterWidth() / tileSize.getWidth());
                        final int maxBandTilesY = MathUtils.ceilInt(band.getRasterHeight() / tileSize.getHeight());
                        for (int tileY = 0; tileY < maxTileLayout.height; tileY++) {
                            for (int tileX = 0; tileX < maxTileLayout.width; tileX++) {
                                if (pm.isCanceled()) {
                                    return graphContext.getOutputProducts();
                                }

<<<<<<< HEAD
                                    Rectangle tileRectangle = new Rectangle(tileX * tileSize.width,
                                                                            tileY * tileSize.height,
                                                                            tileSize.width,
                                                                            tileSize.height);
//                                    System.out.printf("Fire Tile[%d,%d] start - %s%n", tileX, tileY, tileRectangle);
                                    fireTileStarted(graphContext, tileRectangle);

                                    // Simply pull tile from source images of regular bands.
                                    //
                                    if (image != null) {
                                        //                                        System.out.println("Computing on target image");
                                        requestList.add(forceTileComputation(image, tileX, tileY, semaphore, tileScheduler, listeners,
                                                                             parallelism));

                                    } else if (OperatorContext.isRegularBand(band) && band.isSourceImageSet()) {
                                        //                                        System.out.println("Computing on source image");
                                        requestList.add(forceTileComputation(band.getSourceImage(), tileX, tileY, semaphore,
                                                                             tileScheduler, listeners, parallelism));

                                    }
//                                    System.out.printf("Fire Tile[%d,%d] stop - %s%n", tileX, tileY, tileRectangle);
                                    fireTileStopped(graphContext, tileRectangle);
                                    if (monitorProgress) {
                                        pm.worked(1);
                                        // as a consequence of inverting the loop, progressMonitor ticks must only be increased
                                        // once per product processed. This crude boolean logic ensures that. Nevertheless,
                                        // this class needs refactoring! tb 2021-05-21
                                        monitorProgress = false;
                                    }
=======
                                Rectangle tileRectangle = new Rectangle(tileX * tileSize.width,
                                                                        tileY * tileSize.height,
                                                                        tileSize.width,
                                                                        tileSize.height);

                                if (tileX > maxBandTilesX || tileY > maxBandTilesY) {
                                    // tileIndex is not inside image, probably due to multi-size nature
                                    // This image is smaller than the product size
                                    continue;
                                }
                                fireTileStarted(graphContext, tileRectangle);

                                // Simply pull tile from source images of regular bands.
                                //
                                if (image != null) {
                                    tileRequests.add(orderTile(image, tileX, tileY, semaphore, tileScheduler, tilelisteners,
                                                               parallelism));
                                } else if (OperatorContext.isRegularBand(band) && band.isSourceImageSet()) {
                                    tileRequests.add(orderTile(band.getSourceImage(), tileX, tileY, semaphore,
                                                               tileScheduler, tilelisteners, parallelism));
                                }
                                fireTileStopped(graphContext, tileRectangle);

                                if (monitorProgress) {
                                    pm.worked(1);
                                    // as a consequence of inverting the loop, progressMonitor ticks must only be increased
                                    // once per product processed. This crude boolean logic ensures that. Nevertheless,
                                    // this class needs refactoring! tb 2021-05-21
                                    monitorProgress = false;
>>>>>>> 88735fc9
                                }
                            }
                        }
                    }
                }
            }
            System.out.println("Final acquire of permits!");
            System.out.printf("avail. permits: % d%n", semaphore.availablePermits());
            System.out.printf("acqui. num permits: %d%n", parallelism);

            awaitAllPermits(semaphore, parallelism);
//            acquirePermitsFinal(semaphore, parallelism, requestList);
            System.out.println("Final permits acquired!");

<<<<<<< HEAD
=======
            waitProcessingEnds(tileScheduler, tileRequests);
//            acquirePermits(semaphore, parallelism);

>>>>>>> 88735fc9
            if (error != null) {
                throw error;
            }
        } finally {
            semaphore.release(parallelism);
            pm.done();
            JAI.getDefaultInstance().setImagingListener(imagingListenerBackup);
            fireProcessingStopped(graphContext);
        }

        return graphContext.getOutputProducts();
    }

    private void waitProcessingEnds(TileScheduler scheduler, List<TileRequest> tileRequests) {
        if (scheduler instanceof SunTileScheduler) {
            SunTileScheduler sunScheduler = (SunTileScheduler) scheduler;
            Field tilesInProgress = null;
            try {
                tilesInProgress = sunScheduler.getClass().getDeclaredField("tilesInProgress");
                tilesInProgress.setAccessible(true);
                Map inProgress;
                int countDown = 50;
                do {
                    inProgress = (Map) tilesInProgress.get(sunScheduler);
                    System.out.printf("inProgress = %d%n", inProgress.size());
                    if (!inProgress.isEmpty()) {
                        Thread.sleep(500);
                    }
                    countDown--;
                } while (!inProgress.isEmpty() && countDown > 0);
                for (TileRequest tileRequest : tileRequests) {
                    final Point[] tiles = tileRequest.getTileIndices();
                    for (Point tile : tiles) {
                        final int tileStatus = tileRequest.getTileStatus(tile.x, tile.y);
                        System.out.printf("%s - TileStatus[%d,%d] - %s,%n", tileRequest.getImage(), tile.x, tile.y, TILE_STATUS_MAP.get(tileStatus));
                    }
                }
            } catch (ReflectiveOperationException | InterruptedException e) {
                e.printStackTrace();
            } finally {
                if (tilesInProgress != null) {
                    tilesInProgress.setAccessible(false);
                }
            }

        }
    }

    private boolean isComputeTileStackUsable(GraphContext graphContext) {
        // loop over all nodes and check if one of them computes tile-stack. If so, we do stack-processing. tb 2020-02-07
        boolean canComputeTileStack = false;
        final Deque<NodeContext> nodeContexts = graphContext.getInitNodeContextDeque();
        for (NodeContext nodeContext : nodeContexts) {
            if (!nodeContext.isOutput()) {
                canComputeTileStack |= nodeContext.canComputeTileStack();
            }
        }
        return canComputeTileStack;
    }

    private Dimension getMaxTileLayout(NodeContext[] outputNodeContexts) {
        int numXTiles = -1;
        int numYTiles = -1;
        for (NodeContext outputNodeContext : outputNodeContexts) {
            // it is okay to do it on a product basis
            // the product has the greatest scene width and height
            Product targetProduct = outputNodeContext.getTargetProduct();
            Dimension tileSize = targetProduct.getPreferredTileSize();
            if (tileSize == null) {
                tileSize = JAIUtils.computePreferredTileSize(targetProduct.getSceneRasterWidth(),
                                                             targetProduct.getSceneRasterHeight(), 4);
                targetProduct.setPreferredTileSize(tileSize);
            }
            final Dimension sceneSize = targetProduct.getSceneRasterSize();
            numXTiles = Math.max(numXTiles, MathUtils.ceilInt(sceneSize.getWidth() / tileSize.getWidth()));
            numYTiles = Math.max(numYTiles, MathUtils.ceilInt(sceneSize.getHeight() / tileSize.getHeight()));
        }
        return new Dimension(numXTiles, numYTiles);
    }

<<<<<<< HEAD
    private TileRequest forceTileComputation(PlanarImage image, int tileX, int tileY, Semaphore semaphore,
                                             TileScheduler tileScheduler, TileComputationListener[] listeners,
                                             int parallelism) {
        Point[] points = new Point[]{new Point(tileX, tileY)};
        acquirePermits(semaphore, 1);
=======
    private TileRequest orderTile(PlanarImage image, int tileX, int tileY, Semaphore semaphore,
                                  TileScheduler tileScheduler, TileComputationListener[] listeners,
                                  int parallelism) {
        acquirePermit(semaphore);
>>>>>>> 88735fc9
        if (error != null) {
            semaphore.release(parallelism);
            throw error;
        }
        /////////////////////////////////////////////////////////////////////
        //
        // Note: GPF pull-processing is triggered here!!!
        //
<<<<<<< HEAD
        return tileScheduler.scheduleTiles(image, points, listeners);
=======
        Point[] points = new Point[]{new Point(tileX, tileY)};
        return tileScheduler.scheduleTiles(image, points, listeners);

>>>>>>> 88735fc9
        //
        /////////////////////////////////////////////////////////////////////
    }

    private static void acquirePermit(Semaphore semaphore) {
        acquirePermits(semaphore, 1);
    }

    private static void acquirePermits(Semaphore semaphore, int permits) {
        try {
            semaphore.acquire(permits);
        } catch (InterruptedException e) {
            throw new OperatorException(e);
        }
    }

    private static void acquirePermitsFinal(Semaphore semaphore, int permits, List<TileRequest> requestList) {
        System.out.println("ReqList:");
        for (TileRequest tileRequest : requestList) {
            final Point tileIndex = tileRequest.getTileIndices()[0];
            final int status = tileRequest.getTileStatus(tileIndex.x, tileIndex.y);
            System.out.printf("TileStatus: %s, %d%n", tileIndex, status);

        }
        acquirePermits(semaphore, permits);
    }


    private static void awaitAllPermits(Semaphore semaphore, int permits) {
        // This way of acquiring permits is a workaround for issue SNAP-1479
        // https://senbox.atlassian.net/browse/SNAP-1479
        try {
            System.out.printf("Awaiting all [%d] permits%n", permits);
            System.out.printf("[%d] are available%n", semaphore.availablePermits());
            boolean allAcquired;
            do {
                allAcquired = semaphore.tryAcquire(permits, 1, TimeUnit.SECONDS);
                if (!allAcquired) {
                    System.out.printf("[%d] are available%n", semaphore.availablePermits());
                    Thread.sleep(200);
                } else {
                    // if acquired, release them again.
                    semaphore.release(permits);
                }
            } while (!allAcquired);
        } catch (InterruptedException e) {
            throw new OperatorException(e);
        }
    }

    private void fireProcessingStarted(GraphContext graphContext) {
        for (GraphProcessingObserver processingObserver : observerList) {
            processingObserver.graphProcessingStarted(graphContext);
        }
    }

    private void fireProcessingStopped(GraphContext graphContext) {
        for (GraphProcessingObserver processingObserver : observerList) {
            processingObserver.graphProcessingStopped(graphContext);
        }
    }

    private void fireTileStarted(GraphContext graphContext, Rectangle rect) {
        for (GraphProcessingObserver processingObserver : observerList) {
            processingObserver.tileProcessingStarted(graphContext, rect);
        }

    }

    private void fireTileStopped(GraphContext graphContext, Rectangle rect) {
        for (GraphProcessingObserver processingObserver : observerList) {
            processingObserver.tileProcessingStopped(graphContext, rect);
        }
    }

    private class GraphTileComputationListener implements TileComputationListener {

        private final Semaphore semaphore;
        private final int parallelism;

        GraphTileComputationListener(Semaphore semaphore, int parallelism) {
            this.semaphore = semaphore;
            this.parallelism = parallelism;
        }

        @Override
        public void tileComputed(Object eventSource, TileRequest[] requests, PlanarImage image, int tileX,
                                 int tileY,
                                 Raster raster) {
            semaphore.release();
            System.out.printf("Release Tile[%d,%d] - %s%n", tileX, tileY, image);
        }

        @Override
        public void tileCancelled(Object eventSource, TileRequest[] requests, PlanarImage image, int tileX,
                                  int tileY) {
            if (error == null) {
                error = new OperatorException("Operation cancelled.");
            }
            semaphore.release(parallelism);
        }

        @Override
        public void tileComputationFailure(Object eventSource, TileRequest[] requests, PlanarImage image, int tileX,
                                           int tileY, Throwable situation) {
            if (error == null) {
                error = new OperatorException("Operation failed.", situation);
            }
            semaphore.release(parallelism);
        }
    }

    private class GPFImagingListener implements ImagingListener {

        @Override
        public boolean errorOccurred(String message, Throwable thrown, Object where, boolean isRetryable)
                throws RuntimeException {
            if (error == null && !thrown.getClass().getSimpleName().equals("MediaLibLoadException")) {
                error = new OperatorException(thrown);
            }
            return false;
        }
    }

}<|MERGE_RESOLUTION|>--- conflicted
+++ resolved
@@ -38,17 +38,13 @@
 import java.awt.Point;
 import java.awt.Rectangle;
 import java.awt.image.Raster;
-<<<<<<< HEAD
-=======
 import java.lang.reflect.Field;
->>>>>>> 88735fc9
 import java.util.ArrayList;
 import java.util.Deque;
 import java.util.HashMap;
 import java.util.List;
 import java.util.Map;
 import java.util.concurrent.Semaphore;
-import java.util.concurrent.TimeUnit;
 import java.util.logging.Logger;
 
 /**
@@ -67,11 +63,8 @@
     private Logger logger;
     private volatile OperatorException error = null;
 
-<<<<<<< HEAD
-=======
     private final Map<Integer, String> TILE_STATUS_MAP = new HashMap<>();
 
->>>>>>> 88735fc9
     /**
      * Creates a new instance og {@code GraphProcessor}.
      */
@@ -173,16 +166,7 @@
 
         NodeContext[] outputNodeContexts = graphContext.getOutputNodeContexts();
 
-<<<<<<< HEAD
-        List<Dimension> dimList = new ArrayList<>(tileDimMap.keySet());
-        dimList.sort((d1, d2) -> {
-            Long area1 = (long) (d1.width) * (long) (d1.height);
-            Long area2 = (long) (d2.width) * (long) (d2.height);
-            return area1.compareTo(area2);
-        });
-=======
         Dimension maxTileLayout = getMaxTileLayout(outputNodeContexts);
->>>>>>> 88735fc9
 
         JAI jaiInstance = JAI.getDefaultInstance();
         ImagingListener imagingListenerBackup = jaiInstance.getImagingListener();
@@ -207,22 +191,6 @@
                 pm.worked(1);
             }
             pm.setTaskName("Computing raster data...");
-<<<<<<< HEAD
-            List<TileRequest> requestList = new ArrayList<>();
-
-            for (Dimension dimension : dimList) {
-                List<NodeContext> nodeContextList = tileDimMap.get(dimension);
-                final int numXTiles = dimension.width;
-                final int numYTiles = dimension.height;
-                Dimension tileSize = nodeContextList.get(0).getTargetProduct().getPreferredTileSize();
-                if (canComputeTileStack) {
-                    for (int tileY = 0; tileY < numYTiles; tileY++) {
-                        for (int tileX = 0; tileX < numXTiles; tileX++) {
-                            if (pm.isCanceled()) {
-                                // todo - check: throw exception here? (nf, 2010.10.21)
-                                return graphContext.getOutputProducts();
-                            }
-=======
 
             if (canComputeTileStack) {
                 for (int tileY = 0; tileY < maxTileLayout.height; tileY++) {
@@ -234,27 +202,13 @@
                         for (NodeContext nodeContext : outputNodeContexts) {
                             Product targetProduct = nodeContext.getTargetProduct();
                             final Dimension tileSize = targetProduct.getPreferredTileSize();
->>>>>>> 88735fc9
                             Rectangle tileRectangle = new Rectangle(tileX * tileSize.width,
                                                                     tileY * tileSize.height,
                                                                     tileSize.width,
                                                                     tileSize.height);
-<<<<<<< HEAD
-=======
-
->>>>>>> 88735fc9
+
                             fireTileStarted(graphContext, tileRectangle);
 
-<<<<<<< HEAD
-                                // (1) Pull tile from first OperatorImage we find. This will trigger pulling
-                                // tiles of all other OperatorImage computed stack-wise.
-                                //
-                                for (Band band : targetProduct.getBands()) {
-                                    PlanarImage image = nodeContext.getTargetImage(band);
-                                    if (image != null) {
-                                        forceTileComputation(image, tileX, tileY, semaphore, tileScheduler, listeners,
-                                                             parallelism);
-=======
                             // (1) Pull tile from first OperatorImage we find. This will trigger pulling
                             // tiles of all other OperatorImage computed stack-wise.
                             //
@@ -266,7 +220,6 @@
                                     // This image is smaller than the product size
                                     continue;
                                 }
->>>>>>> 88735fc9
 
                                 PlanarImage image = nodeContext.getTargetImage(band);
                                 if (image != null) {
@@ -277,17 +230,6 @@
                                 }
                             }
 
-<<<<<<< HEAD
-                                // (2) Pull tile from source images of other regular bands.
-                                //
-                                for (Band band : targetProduct.getBands()) {
-                                    PlanarImage image = nodeContext.getTargetImage(band);
-                                    if (image == null) {
-                                        if (OperatorContext.isRegularBand(band) && band.isSourceImageSet()) {
-                                            forceTileComputation(band.getSourceImage(), tileX, tileY, semaphore,
-                                                                 tileScheduler, listeners, parallelism);
-                                        }
-=======
                             // (2) Pull tile from source images of other regular bands.
                             //
                             for (Band band : targetProduct.getBands()) {
@@ -296,7 +238,6 @@
                                     if (OperatorContext.isRegularBand(band) && band.isSourceImageSet()) {
                                         tileRequests.add(orderTile(band.getSourceImage(), tileX, tileY, semaphore,
                                                                    tileScheduler, tilelisteners, parallelism));
->>>>>>> 88735fc9
                                     }
                                 }
                             }
@@ -320,37 +261,6 @@
                                     return graphContext.getOutputProducts();
                                 }
 
-<<<<<<< HEAD
-                                    Rectangle tileRectangle = new Rectangle(tileX * tileSize.width,
-                                                                            tileY * tileSize.height,
-                                                                            tileSize.width,
-                                                                            tileSize.height);
-//                                    System.out.printf("Fire Tile[%d,%d] start - %s%n", tileX, tileY, tileRectangle);
-                                    fireTileStarted(graphContext, tileRectangle);
-
-                                    // Simply pull tile from source images of regular bands.
-                                    //
-                                    if (image != null) {
-                                        //                                        System.out.println("Computing on target image");
-                                        requestList.add(forceTileComputation(image, tileX, tileY, semaphore, tileScheduler, listeners,
-                                                                             parallelism));
-
-                                    } else if (OperatorContext.isRegularBand(band) && band.isSourceImageSet()) {
-                                        //                                        System.out.println("Computing on source image");
-                                        requestList.add(forceTileComputation(band.getSourceImage(), tileX, tileY, semaphore,
-                                                                             tileScheduler, listeners, parallelism));
-
-                                    }
-//                                    System.out.printf("Fire Tile[%d,%d] stop - %s%n", tileX, tileY, tileRectangle);
-                                    fireTileStopped(graphContext, tileRectangle);
-                                    if (monitorProgress) {
-                                        pm.worked(1);
-                                        // as a consequence of inverting the loop, progressMonitor ticks must only be increased
-                                        // once per product processed. This crude boolean logic ensures that. Nevertheless,
-                                        // this class needs refactoring! tb 2021-05-21
-                                        monitorProgress = false;
-                                    }
-=======
                                 Rectangle tileRectangle = new Rectangle(tileX * tileSize.width,
                                                                         tileY * tileSize.height,
                                                                         tileSize.width,
@@ -380,27 +290,16 @@
                                     // once per product processed. This crude boolean logic ensures that. Nevertheless,
                                     // this class needs refactoring! tb 2021-05-21
                                     monitorProgress = false;
->>>>>>> 88735fc9
                                 }
                             }
                         }
                     }
                 }
             }
-            System.out.println("Final acquire of permits!");
-            System.out.printf("avail. permits: % d%n", semaphore.availablePermits());
-            System.out.printf("acqui. num permits: %d%n", parallelism);
-
-            awaitAllPermits(semaphore, parallelism);
-//            acquirePermitsFinal(semaphore, parallelism, requestList);
-            System.out.println("Final permits acquired!");
-
-<<<<<<< HEAD
-=======
+
             waitProcessingEnds(tileScheduler, tileRequests);
 //            acquirePermits(semaphore, parallelism);
 
->>>>>>> 88735fc9
             if (error != null) {
                 throw error;
             }
@@ -481,18 +380,10 @@
         return new Dimension(numXTiles, numYTiles);
     }
 
-<<<<<<< HEAD
-    private TileRequest forceTileComputation(PlanarImage image, int tileX, int tileY, Semaphore semaphore,
-                                             TileScheduler tileScheduler, TileComputationListener[] listeners,
-                                             int parallelism) {
-        Point[] points = new Point[]{new Point(tileX, tileY)};
-        acquirePermits(semaphore, 1);
-=======
     private TileRequest orderTile(PlanarImage image, int tileX, int tileY, Semaphore semaphore,
                                   TileScheduler tileScheduler, TileComputationListener[] listeners,
                                   int parallelism) {
         acquirePermit(semaphore);
->>>>>>> 88735fc9
         if (error != null) {
             semaphore.release(parallelism);
             throw error;
@@ -501,13 +392,9 @@
         //
         // Note: GPF pull-processing is triggered here!!!
         //
-<<<<<<< HEAD
-        return tileScheduler.scheduleTiles(image, points, listeners);
-=======
         Point[] points = new Point[]{new Point(tileX, tileY)};
         return tileScheduler.scheduleTiles(image, points, listeners);
 
->>>>>>> 88735fc9
         //
         /////////////////////////////////////////////////////////////////////
     }
@@ -524,39 +411,6 @@
         }
     }
 
-    private static void acquirePermitsFinal(Semaphore semaphore, int permits, List<TileRequest> requestList) {
-        System.out.println("ReqList:");
-        for (TileRequest tileRequest : requestList) {
-            final Point tileIndex = tileRequest.getTileIndices()[0];
-            final int status = tileRequest.getTileStatus(tileIndex.x, tileIndex.y);
-            System.out.printf("TileStatus: %s, %d%n", tileIndex, status);
-
-        }
-        acquirePermits(semaphore, permits);
-    }
-
-
-    private static void awaitAllPermits(Semaphore semaphore, int permits) {
-        // This way of acquiring permits is a workaround for issue SNAP-1479
-        // https://senbox.atlassian.net/browse/SNAP-1479
-        try {
-            System.out.printf("Awaiting all [%d] permits%n", permits);
-            System.out.printf("[%d] are available%n", semaphore.availablePermits());
-            boolean allAcquired;
-            do {
-                allAcquired = semaphore.tryAcquire(permits, 1, TimeUnit.SECONDS);
-                if (!allAcquired) {
-                    System.out.printf("[%d] are available%n", semaphore.availablePermits());
-                    Thread.sleep(200);
-                } else {
-                    // if acquired, release them again.
-                    semaphore.release(permits);
-                }
-            } while (!allAcquired);
-        } catch (InterruptedException e) {
-            throw new OperatorException(e);
-        }
-    }
 
     private void fireProcessingStarted(GraphContext graphContext) {
         for (GraphProcessingObserver processingObserver : observerList) {
@@ -598,7 +452,6 @@
                                  int tileY,
                                  Raster raster) {
             semaphore.release();
-            System.out.printf("Release Tile[%d,%d] - %s%n", tileX, tileY, image);
         }
 
         @Override
