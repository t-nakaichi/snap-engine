<<<<<<< HEAD
package org.esa.snap.vfs.remote;

import javax.net.ssl.HttpsURLConnection;
import java.net.URL;
import java.util.Map;

/**
 * Test: File System Provider for Object Storage VFS.
 *
 * @author Norman Fomferra
 * @author Adrian Drăghici
 */
public class TestRemoteFileSystemProvider extends AbstractRemoteFileSystemProvider {

    private static final String TEST_ROOT = "Test:/";
    private final static String SCHEME = "test";

    public TestRemoteFileSystemProvider() {
        super();
    }

    /**
     * Returns the URI scheme that identifies this provider.
     *
     * @return The URI scheme
     */
    @Override
    public String getScheme() {
        return SCHEME;
    }

    @Override
    public void setConnectionData(String serviceAddress, Map<String, ?> connectionData) {

    }

    @Override
    protected AbstractRemoteFileSystem newFileSystem(String address, Map<String, ?> env) {
        return new TestRemoteFileSystem(this, TEST_ROOT);
    }

    @Override
    protected ObjectStorageWalker newObjectStorageWalker(String fileSystemRoot) {
        return null;
    }

    @Override
    public String getProviderAddress() {
        return AbstractRemoteFileSystemProvider.class.getName();
    }

    @Override
    public String getProviderFileSeparator() {
        return "/";
    }

    @Override
    public HttpsURLConnection getProviderConnectionChannel(URL url, String method, Map<String, String> requestProperties) {
        return null;
    }

    private class TestRemoteFileSystem extends AbstractRemoteFileSystem {

        TestRemoteFileSystem(AbstractRemoteFileSystemProvider provider, String root) {
            super(provider, root);
        }
    }

}
=======
//package org.esa.snap.vfs.remote;
//
//import javax.net.ssl.HttpsURLConnection;
//import java.net.URL;
//import java.util.Map;
//
///**
// * Test: File System Provider for Object Storage VFS.
// *
// * @author Norman Fomferra
// * @author Adrian Drăghici
// */
//public class TestRemoteFileSystemProvider extends AbstractRemoteFileSystemProvider {
//
//    private static final String TEST_ROOT = "Test:/";
//    private final static String SCHEME = "test";
//
//    public TestRemoteFileSystemProvider() {
//        super(TEST_ROOT);
//    }
//
//    /**
//     * Returns the URI scheme that identifies this provider.
//     *
//     * @return The URI scheme
//     */
//    @Override
//    public String getScheme() {
//        return SCHEME;
//    }
//
//    @Override
//    public void setConnectionData(String serviceAddress, Map<String, ?> connectionData) {
//
//    }
//
//    @Override
//    protected ObjectStorageFileSystem newFileSystem(String address, Map<String, ?> env) {
//        Object delimiter = env.get("delimiter");
//        return new TestRemoteFileSystem(this, address, delimiter != null ? delimiter.toString() : "/");
//    }
//
//    @Override
//    protected ObjectStorageWalker newObjectStorageWalker() {
//        return null;
//    }
//
//    @Override
//    public String getProviderAddress() {
//        return AbstractRemoteFileSystemProvider.class.getName();
//    }
//
//    @Override
//    public HttpsURLConnection getProviderConnectionChannel(URL url, String method, Map<String, String> requestProperties) {
//        return null;
//    }
//
//    private class TestRemoteFileSystem extends ObjectStorageFileSystem {
//
//        TestRemoteFileSystem(AbstractRemoteFileSystemProvider provider, String address, String separator) {
//            super(provider, address, separator);
//        }
//    }
//
//}
>>>>>>> 0ad1646e
<|MERGE_RESOLUTION|>--- conflicted
+++ resolved
@@ -1,74 +1,3 @@
-<<<<<<< HEAD
-package org.esa.snap.vfs.remote;
-
-import javax.net.ssl.HttpsURLConnection;
-import java.net.URL;
-import java.util.Map;
-
-/**
- * Test: File System Provider for Object Storage VFS.
- *
- * @author Norman Fomferra
- * @author Adrian Drăghici
- */
-public class TestRemoteFileSystemProvider extends AbstractRemoteFileSystemProvider {
-
-    private static final String TEST_ROOT = "Test:/";
-    private final static String SCHEME = "test";
-
-    public TestRemoteFileSystemProvider() {
-        super();
-    }
-
-    /**
-     * Returns the URI scheme that identifies this provider.
-     *
-     * @return The URI scheme
-     */
-    @Override
-    public String getScheme() {
-        return SCHEME;
-    }
-
-    @Override
-    public void setConnectionData(String serviceAddress, Map<String, ?> connectionData) {
-
-    }
-
-    @Override
-    protected AbstractRemoteFileSystem newFileSystem(String address, Map<String, ?> env) {
-        return new TestRemoteFileSystem(this, TEST_ROOT);
-    }
-
-    @Override
-    protected ObjectStorageWalker newObjectStorageWalker(String fileSystemRoot) {
-        return null;
-    }
-
-    @Override
-    public String getProviderAddress() {
-        return AbstractRemoteFileSystemProvider.class.getName();
-    }
-
-    @Override
-    public String getProviderFileSeparator() {
-        return "/";
-    }
-
-    @Override
-    public HttpsURLConnection getProviderConnectionChannel(URL url, String method, Map<String, String> requestProperties) {
-        return null;
-    }
-
-    private class TestRemoteFileSystem extends AbstractRemoteFileSystem {
-
-        TestRemoteFileSystem(AbstractRemoteFileSystemProvider provider, String root) {
-            super(provider, root);
-        }
-    }
-
-}
-=======
 //package org.esa.snap.vfs.remote;
 //
 //import javax.net.ssl.HttpsURLConnection;
@@ -133,5 +62,4 @@
 //        }
 //    }
 //
-//}
->>>>>>> 0ad1646e
+//}