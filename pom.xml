--- conflicted
+++ resolved
@@ -87,12 +87,7 @@
         <!--module>snap-ndvi</module-->
         <module>beam-modis-reader</module>
         <module>beam-netcdf</module>
-<<<<<<< HEAD
-        <module>beam-pconvert</module>
-=======
-        <!--module>seadas-reader</module-->
         <!--module>beam-pconvert</module-->
->>>>>>> 2a136359
         <module>snap-pixel-extraction</module>
         <!--module>snap-rtp-codec</module-->
         <module>snap-pgx-reader</module>
