<?xml version="1.0"?>
<!--
  ~ Copyright (C) 2011 Brockmann Consult GmbH (info@brockmann-consult.de)
  ~
  ~ This program is free software; you can redistribute it and/or modify it
  ~ under the terms of the GNU General Public License as published by the Free
  ~ Software Foundation; either version 3 of the License, or (at your option)
  ~ any later version.
  ~ This program is distributed in the hope that it will be useful, but WITHOUT
  ~ ANY WARRANTY; without even the implied warranty of MERCHANTABILITY or
  ~ FITNESS FOR A PARTICULAR PURPOSE. See the GNU General Public License for
  ~ more details.
  ~
  ~ You should have received a copy of the GNU General Public License along
  ~ with this program; if not, see http://www.gnu.org/licenses/
  -->

<project xmlns="http://maven.apache.org/POM/4.0.0" xmlns:xsi="http://www.w3.org/2001/XMLSchema-instance"
         xsi:schemaLocation="http://maven.apache.org/POM/4.0.0 http://maven.apache.org/maven-v4_0_0.xsd">
    <modelVersion>4.0.0</modelVersion>

    <groupId>org.esa.s3tbx</groupId>
    <artifactId>s3tbx</artifactId>
    <version>3.0.0-SNAPSHOT</version>
    <name>Sentinel-3 Toolbox</name>
    <description>Tools for the Sentinel-3 Satellite</description>
    <url>https://github.com/senbox-org/s3tbx</url>

    <modules>
        <module>s3tbx-aatsr-sst</module>
        <module>s3tbx-aatsr-sst-ui</module>
        <module>s3tbx-alos-reader</module>
        <module>s3tbx-atsr-reader</module>
        <module>s3tbx-avhrr-reader</module>
        <module>s3tbx-chris-reader</module>
        <module>s3tbx-flhmci</module>
        <module>s3tbx-flhmci-ui</module>
        <module>s3tbx-idepix</module>
<<<<<<< HEAD
        <module>s3tbx-idepix-ui</module>
        <module>s3tbx-insitu-client-ui</module>
=======
        <!--<module>s3tbx-idepix-ui</module>-->
>>>>>>> 1f8312bc
        <module>s3tbx-kit</module>
        <module>s3tbx-landsat-reader</module>
        <module>s3tbx-meris-cloud</module>
        <module>s3tbx-meris-brr</module>
        <module>s3tbx-meris-sdr</module>
        <module>s3tbx-meris-l2auxdata</module>
        <module>s3tbx-meris-radiometry</module>
        <module>s3tbx-meris-radiometry-ui</module>
        <module>s3tbx-meris-smac</module>
        <module>s3tbx-meris-ops</module>
        <module>s3tbx-merisl3-reader</module>
        <module>s3tbx-modis-reader</module>
        <module>s3tbx-proba-v-reader</module>
        <module>s3tbx-rad2refl</module>
        <module>s3tbx-rad2refl-ui</module>
        <module>s3tbx-sentinel3-reader</module>
        <module>s3tbx-sentinel3-reader-ui</module>
        <module>s3tbx-slstr-pdu-stitching</module>
        <module>s3tbx-slstr-pdu-stitching-ui</module>
        <module>s3tbx-slstr-regrid</module>
        <module>s3tbx-spot-vgt-reader</module>
        <module>s3tbx-watermask</module>
        <module>s3tbx-watermask-ui</module>
        <module>seadas-reader</module>
        <module>seadas-reader-ui</module>
    </modules>

    <packaging>pom</packaging>

    <properties>
        <snap.version>3.0.0-SNAPSHOT</snap.version>
        <!--
            snap.version is the Maven module version.
            snap.nbmSpecVersion is the NetBeans module specification version.
            It is used to filter manifest.mf and set the manifest's "OpenIDE-Module-Specification-Version" header.
            This is necessary to make NetBeans modules updatable and independent from the Maven version (= snap.version).
        -->
        <s3tbx.version>3.0.0-SNAPSHOT</s3tbx.version>
        <s3tbx.nbmSpecVersion>3.0.0.0</s3tbx.nbmSpecVersion>
        <netbeans.version>RELEASE802</netbeans.version>
        <javahelp.version>2.0.05</javahelp.version>
        <seadas.reader.version>1.5.7</seadas.reader.version>
        <seadas.reader.ui.version>1.5.6</seadas.reader.ui.version>
        <brandingToken>s3tbx</brandingToken>
        <user.language>en</user.language>
    </properties>

    <repositories>
        <repository>
            <id>snap-repo-public</id>
            <name>Public Maven Repository for SNAP</name>
            <url>http://nexus.senbox.net/nexus/content/repositories/public/</url>
            <releases>
                <enabled>true</enabled>
                <checksumPolicy>warn</checksumPolicy>
            </releases>
            <snapshots>
                <enabled>true</enabled>
                <checksumPolicy>warn</checksumPolicy>
            </snapshots>
        </repository>
    </repositories>

    <pluginRepositories>
        <pluginRepository>
            <id>snap-repo-public</id>
            <name>Public Maven Repository for SNAP</name>
            <url>http://nexus.senbox.net/nexus/content/repositories/public/</url>
            <releases>
                <enabled>true</enabled>
                <checksumPolicy>warn</checksumPolicy>
            </releases>
            <snapshots>
                <enabled>true</enabled>
                <checksumPolicy>warn</checksumPolicy>
            </snapshots>
        </pluginRepository>
    </pluginRepositories>

    <distributionManagement>
        <repository>
            <id>snap-repo-public</id>
            <name>Public Maven Repository for SNAP</name>
            <url>http://nexus.senbox.net/nexus/content/repositories/releases/</url>
            <uniqueVersion>false</uniqueVersion>
        </repository>
        <snapshotRepository>
            <id>snap-repo-public</id>
            <name>Public Maven Snapshot Repository for SNAP</name>
            <url>http://nexus.senbox.net/nexus/content/repositories/snapshots/</url>
            <uniqueVersion>false</uniqueVersion>
        </snapshotRepository>
    </distributionManagement>

    <dependencyManagement>
        <dependencies>

            <dependency>
                <groupId>org.esa.snap</groupId>
                <artifactId>ceres-core</artifactId>
                <version>${snap.version}</version>
            </dependency>

            <dependency>
                <groupId>org.esa.snap</groupId>
                <artifactId>ceres-ui</artifactId>
                <version>${snap.version}</version>
            </dependency>

            <dependency>
                <groupId>org.esa.snap</groupId>
                <artifactId>ceres-binio</artifactId>
                <version>${snap.version}</version>
            </dependency>

            <dependency>
                <groupId>org.esa.snap</groupId>
                <artifactId>ceres-jai</artifactId>
                <version>${snap.version}</version>
            </dependency>

            <dependency>
                <groupId>org.esa.snap</groupId>
                <artifactId>ceres-glayer</artifactId>
                <version>${snap.version}</version>
            </dependency>

            <dependency>
                <groupId>org.esa.snap</groupId>
                <artifactId>ceres-binding</artifactId>
                <version>${snap.version}</version>
            </dependency>

            <dependency>
                <groupId>org.esa.snap</groupId>
                <artifactId>snap-core</artifactId>
                <version>${snap.version}</version>
            </dependency>

            <dependency>
                <groupId>org.esa.snap</groupId>
                <artifactId>snap-ui</artifactId>
                <version>${snap.version}</version>
            </dependency>

            <dependency>
                <groupId>org.esa.snap</groupId>
                <artifactId>snap-gpf</artifactId>
                <version>${snap.version}</version>
            </dependency>

            <dependency>
                <groupId>org.esa.snap</groupId>
                <artifactId>snap-gpf-ui</artifactId>
                <version>${snap.version}</version>
            </dependency>

            <dependency>
                <groupId>org.esa.snap</groupId>
                <artifactId>snap-rcp</artifactId>
                <version>${snap.version}</version>
            </dependency>

            <dependency>
                <groupId>org.esa.snap</groupId>
                <artifactId>snap-netcdf</artifactId>
                <version>${snap.version}</version>
            </dependency>

            <dependency>
                <groupId>junit</groupId>
                <artifactId>junit</artifactId>
                <version>4.12</version>
                <scope>test</scope>
            </dependency>
            <dependency>
                <groupId>org.esa.snap</groupId>
                <artifactId>snap-core</artifactId>
                <version>${snap.version}</version>
                <type>test-jar</type>
                <scope>test</scope>
            </dependency>


            <!-- NetBeans Modules -->

            <dependency>
                <groupId>org.netbeans.api</groupId>
                <artifactId>org-openide-modules</artifactId>
                <version>${netbeans.version}</version>
            </dependency>
            <dependency>
                <groupId>org.netbeans.api</groupId>
                <artifactId>org-openide-windows</artifactId>
                <version>${netbeans.version}</version>
            </dependency>
            <dependency>
                <groupId>org.netbeans.api</groupId>
                <artifactId>org-openide-awt</artifactId>
                <version>${netbeans.version}</version>
            </dependency>
            <dependency>
                <groupId>org.netbeans.api</groupId>
                <artifactId>org-openide-util</artifactId>
                <version>${netbeans.version}</version>
            </dependency>
            <dependency>
                <groupId>org.netbeans.api</groupId>
                <artifactId>org-openide-util-lookup</artifactId>
                <version>${netbeans.version}</version>
            </dependency>
            <dependency>
                <groupId>org.netbeans.api</groupId>
                <artifactId>org-netbeans-api-annotations-common</artifactId>
                <version>${netbeans.version}</version>
            </dependency>
            <dependency>
                <groupId>org.netbeans.api</groupId>
                <artifactId>org-netbeans-modules-javahelp</artifactId>
                <version>${netbeans.version}</version>
            </dependency>
            <dependency>
                <groupId>org.netbeans.api</groupId>
                <artifactId>org-netbeans-modules-options-api</artifactId>
                <version>${netbeans.version}</version>
            </dependency>

            <!-- TAR archive support  -->

            <dependency>
                <groupId>org.xeustechnologies</groupId>
                <artifactId>jtar</artifactId>
                <version>1.0.4</version>
            </dependency>

        </dependencies>
    </dependencyManagement>

    <build>
        <plugins>
            <plugin>
                <artifactId>maven-compiler-plugin</artifactId>
                <version>3.5.1</version>
                <configuration>
                    <source>1.8</source>
                    <target>1.8</target>
                    <debug>true</debug>
                    <encoding>UTF-8</encoding>
                </configuration>
            </plugin>
            <plugin>
                <artifactId>maven-resources-plugin</artifactId>
                <version>2.7</version>
                <configuration>
                    <encoding>UTF-8</encoding>
                </configuration>
                <executions>
                    <execution>
                        <id>file-manifest</id>
                        <phase>process-sources</phase>
                        <goals>
                            <goal>copy-resources</goal>
                        </goals>
                        <configuration>
                            <outputDirectory>${project.build.directory}/nbm</outputDirectory>
                            <resources>
                                <resource>
                                    <directory>src/main/nbm</directory>
                                    <filtering>true</filtering>
                                    <includes>
                                        <include>manifest.mf</include>
                                    </includes>
                                </resource>
                            </resources>
                        </configuration>
                    </execution>
                </executions>
            </plugin>
            <plugin>
                <groupId>org.apache.maven.plugins</groupId>
                <artifactId>maven-jar-plugin</artifactId>
                <version>2.5</version>
                <executions>
                    <execution>
                        <goals>
                            <goal>jar</goal>
                            <goal>test-jar</goal>
                        </goals>
                    </execution>
                </executions>
            </plugin>

            <plugin>
                <artifactId>maven-assembly-plugin</artifactId>
                <configuration>
                    <descriptors>
                        <descriptor>src/main/assembly/s3tbx-zip.xml</descriptor>
                    </descriptors>
                    <appendAssemblyId>false</appendAssemblyId>
                    <finalName>${project.artifactId}-${project.version}</finalName>
                </configuration>
            </plugin>
            <plugin>
                <artifactId>maven-source-plugin</artifactId>
            </plugin>

        </plugins>

        <pluginManagement>
            <plugins>
                <plugin>
                    <groupId>org.codehaus.mojo</groupId>
                    <artifactId>nbm-maven-plugin</artifactId>
                    <version>3.14</version>
                    <extensions>true</extensions>
                    <dependencies>
                        <dependency>
                            <groupId>javax.help</groupId>
                            <artifactId>javahelp</artifactId>
                            <version>${javahelp.version}</version>
                        </dependency>
                    </dependencies>
                    <configuration>
                        <moduleType>normal</moduleType>
                        <licenseName>GPL 3</licenseName>
                        <licenseFile>${project.basedir}/../LICENSE.html</licenseFile>
                        <cluster>${brandingToken}</cluster>
                        <brandingToken>${brandingToken}</brandingToken>
                        <useOSGiDependencies>false</useOSGiDependencies>
                        <requiresRestart>true</requiresRestart>
                        <keystore>${project.basedir}/../keystore/s3tbx.ks</keystore>
                        <keystorealias>snap</keystorealias>
                        <keystorepassword>snap-123</keystorepassword>
                        <sourceManifestFile>target/nbm/manifest.mf</sourceManifestFile>
                    </configuration>
                </plugin>
                <plugin>
                    <groupId>org.apache.maven.plugins</groupId>
                    <artifactId>maven-jar-plugin</artifactId>
                    <version>2.5</version>
                    <configuration>
                        <!-- to have the jar plugin pickup the nbm generated manifest -->
                        <useDefaultManifestFile>true</useDefaultManifestFile>
                    </configuration>
                </plugin>
                <plugin>
                    <artifactId>maven-assembly-plugin</artifactId>
                    <version>2.5.4</version>
                </plugin>
                <plugin>
                    <artifactId>maven-source-plugin</artifactId>
                    <version>2.4</version>
                    <executions>
                        <execution>
                            <phase>verify</phase>
                            <goals>
                                <goal>jar</goal>
                            </goals>
                        </execution>
                    </executions>
                    <configuration>
                        <!-- Source JARs are used in IDEs only, we don't need resources -->
                        <excludeResources>true</excludeResources>
                    </configuration>
                </plugin>

            </plugins>
        </pluginManagement>
    </build>

    <developers>
        <developer>
            <id>norman</id>
            <name>Norman Fomferra</name>
            <email>norman.fomferra@brockmann-consult.de</email>
            <organization>Brockmann Consult</organization>
            <roles>
                <role>Project Manager</role>
                <role>Java Developer</role>
            </roles>
        </developer>
        <developer>
            <id>olaf</id>
            <name>Olaf Danne</name>
            <email>olaf.danne@brockmann-consult.de</email>
            <organization>Brockmann Consult</organization>
            <roles>
                <role>Java Developer</role>
            </roles>
        </developer>
        <developer>
            <id>tonio</id>
            <name>Tonio Fincke</name>
            <email>tonio.fincke@brockmann-consult.de</email>
            <organization>Brockmann Consult</organization>
            <roles>
                <role>Java Developer</role>
            </roles>
        </developer>
        <developer>
            <id>marcop</id>
            <name>Marco Peters</name>
            <email>marco.peters@brockmann-consult.de</email>
            <organization>Brockmann Consult</organization>
            <roles>
                <role>Java Developer</role>
            </roles>
        </developer>
        <developer>
            <id>ralf</id>
            <name>Ralf Quast</name>
            <email>ralf.quast@brockmann-consult.de</email>
            <organization>Brockmann Consult</organization>
            <roles>
                <role>Java Developer</role>
            </roles>
        </developer>
    </developers>

</project><|MERGE_RESOLUTION|>--- conflicted
+++ resolved
@@ -24,8 +24,6 @@
     <version>3.0.0-SNAPSHOT</version>
     <name>Sentinel-3 Toolbox</name>
     <description>Tools for the Sentinel-3 Satellite</description>
-    <url>https://github.com/senbox-org/s3tbx</url>
-
     <modules>
         <module>s3tbx-aatsr-sst</module>
         <module>s3tbx-aatsr-sst-ui</module>
@@ -36,12 +34,9 @@
         <module>s3tbx-flhmci</module>
         <module>s3tbx-flhmci-ui</module>
         <module>s3tbx-idepix</module>
-<<<<<<< HEAD
         <module>s3tbx-idepix-ui</module>
+        <!--<module>s3tbx-idepix-ui</module>-->
         <module>s3tbx-insitu-client-ui</module>
-=======
-        <!--<module>s3tbx-idepix-ui</module>-->
->>>>>>> 1f8312bc
         <module>s3tbx-kit</module>
         <module>s3tbx-landsat-reader</module>
         <module>s3tbx-meris-cloud</module>
@@ -69,6 +64,8 @@
         <module>seadas-reader-ui</module>
     </modules>
 
+    <url>https://github.com/senbox-org/s3tbx</url>
+
     <packaging>pom</packaging>
 
     <properties>
@@ -231,11 +228,6 @@
             <dependency>
                 <groupId>org.netbeans.api</groupId>
                 <artifactId>org-openide-modules</artifactId>
-                <version>${netbeans.version}</version>
-            </dependency>
-            <dependency>
-                <groupId>org.netbeans.api</groupId>
-                <artifactId>org-openide-windows</artifactId>
                 <version>${netbeans.version}</version>
             </dependency>
             <dependency>
