<?xml version="1.0" encoding="UTF-8"?>
<!--
  ~ Copyright (C) 2011 Brockmann Consult GmbH (info@brockmann-consult.de)
  ~
  ~ This program is free software; you can redistribute it and/or modify it
  ~ under the terms of the GNU General Public License as published by the Free
  ~ Software Foundation; either version 3 of the License, or (at your option)
  ~ any later version.
  ~ This program is distributed in the hope that it will be useful, but WITHOUT
  ~ ANY WARRANTY; without even the implied warranty of MERCHANTABILITY or
  ~ FITNESS FOR A PARTICULAR PURPOSE. See the GNU General Public License for
  ~ more details.
  ~
  ~ You should have received a copy of the GNU General Public License along
  ~ with this program; if not, see http://www.gnu.org/licenses/
  -->

<project xmlns="http://maven.apache.org/POM/4.0.0" xmlns:xsi="http://www.w3.org/2001/XMLSchema-instance"
         xsi:schemaLocation="http://maven.apache.org/POM/4.0.0 http://maven.apache.org/maven-v4_0_0.xsd">

    <modelVersion>4.0.0</modelVersion>

    <groupId>org.esa.snap</groupId>
    <artifactId>snap-engine</artifactId>
<<<<<<< HEAD
    <version>7.0.3.2</version>
=======
    <version>7.0.5-SNAPSHOT</version>
>>>>>>> 7fb25fea
    <packaging>pom</packaging>

    <name>SNAP Engine Project</name>
    <url>https://sentinel.esa.int/web/sentinel/toolboxes</url>

    <properties>
        <brandingToken>snap</brandingToken>
        <project.build.sourceEncoding>UTF-8</project.build.sourceEncoding>
        <!--
            snap.version is the Maven module version.
            snap.nbmSpecVersion is the NetBeans module specification version.
            It is used to filter manifest.mf and set the manifest's "OpenIDE-Module-Specification-Version" header.
            This is necessary to make NetBeans modules updatable and independent from the Maven version (= snap.version).
        -->
        <snap.version>7.0.3</snap.version>
        <javahelp.version>2.0.05</javahelp.version>
        <hdf.version>2.7.1</hdf.version>
        <netcdf.version>4.3.22</netcdf.version>
        <slf4j.version>1.6.6</slf4j.version> <!-- used by netcdf, yes we hate that! -->
        <geotools.version>17.1</geotools.version>
        <jide.version>3.6.1</jide.version>
        <maven.build.timestamp.format>yyyyMMdd</maven.build.timestamp.format>
        <buildDate>${maven.build.timestamp}</buildDate>
    </properties>

    <modules>
        <module>ceres-core</module>
        <module>ceres-binding</module>
        <module>ceres-ui</module>
        <module>ceres-glayer</module>
        <module>ceres-jai</module>
        <module>ceres-binio</module>
        <module>ceres-metadata</module>

        <!-- SNAP System Modules -->

        <module>snap-runtime</module>
        <module>snap-core</module>
        <!--<module>snap-config</module>-->
        <module>snap-engine-kit</module>
        <module>snap-engine-utilities</module>
        <module>snap-gpf</module>

        <!-- SNAP Extension Modules -->

        <module>snap-arcbingrid-reader</module>
        <module>snap-bigtiff</module>
        <module>snap-binning</module>
        <module>snap-classification</module>
        <module>snap-cluster-analysis</module>
        <module>snap-collocation</module>
        <module>snap-csv-dataio</module>
        <module>snap-dem</module>
        <module>snap-envi-reader</module>
        <module>snap-envisat-reader</module>
        <module>snap-getasse30-dem</module>
        <module>snap-geotiff</module>
        <module>snap-hdf5-writer</module>
        <module>snap-jython</module>
        <module>snap-land-cover</module>
        <module>snap-ndvi</module>
        <module>snap-netcdf</module>
        <module>snap-pconvert</module>
        <module>snap-pgx-reader</module>
        <module>snap-pixel-extraction</module>
        <module>snap-product-library</module>
        <module>snap-python</module>
        <module>snap-raster</module>
        <module>snap-rtp-codec</module>
        <module>snap-smart-configurator</module>
        <module>snap-statistics</module>
        <module>snap-temporal-percentile</module>
        <module>snap-unmix</module>
        <module>snap-virtual-file-system</module>
        <module>snap-watermask</module>
        <module>blue-marble-worldmap</module>
        <module>globcover-worldmap</module>
        <module>snap-sta</module>
        <module>snap-remote-execution</module>

        <module>lib-hdf</module>
    </modules>

    <organization>
        <name>European Space Agency (ESA)</name>
        <url>http://step.esa.int/</url>
    </organization>

    <inceptionYear>2014</inceptionYear>

    <issueManagement>
        <system>JIRA</system>
        <url>https://senbox.atlassian.net/projects/SNAP/</url>
    </issueManagement>

    <licenses>
        <license>
            <name>GNU General Public License (GPL)</name>
            <url>http://www.gnu.org/licenses/gpl.html</url>
            <distribution>repo</distribution>
        </license>
    </licenses>

    <dependencyManagement>
        <dependencies>

            <!-- Ceres System Level Modules -->

            <dependency>
                <groupId>org.esa.snap</groupId>
                <artifactId>ceres-core</artifactId>
                <version>${snap.version}</version>
            </dependency>

            <dependency>
                <groupId>org.esa.snap</groupId>
                <artifactId>ceres-binding</artifactId>
                <version>${snap.version}</version>
            </dependency>

            <dependency>
                <groupId>org.esa.snap</groupId>
                <artifactId>ceres-ui</artifactId>
                <version>${snap.version}</version>
            </dependency>

            <dependency>
                <groupId>org.esa.snap</groupId>
                <artifactId>ceres-binio</artifactId>
                <version>${snap.version}</version>
            </dependency>

            <dependency>
                <groupId>org.esa.snap</groupId>
                <artifactId>ceres-glayer</artifactId>
                <version>${snap.version}</version>
            </dependency>

            <dependency>
                <groupId>org.esa.snap</groupId>
                <artifactId>ceres-jai</artifactId>
                <version>${snap.version}</version>
            </dependency>

            <dependency>
                <groupId>org.esa.snap</groupId>
                <artifactId>ceres-metadata</artifactId>
                <version>${snap.version}</version>
            </dependency>

            <!-- SNAP Engine System Level Modules -->

            <dependency>
                <groupId>org.esa.snap</groupId>
                <artifactId>snap-runtime</artifactId>
                <version>${snap.version}</version>
            </dependency>
            <dependency>
                <groupId>org.esa.snap</groupId>
                <artifactId>snap-core</artifactId>
                <version>${snap.version}</version>
            </dependency>
            <dependency>
                <groupId>org.esa.snap</groupId>
                <artifactId>snap-gpf</artifactId>
                <version>${snap.version}</version>
            </dependency>
            <dependency>
                <groupId>org.esa.snap</groupId>
                <artifactId>snap-engine-utilities</artifactId>
                <version>${snap.version}</version>
            </dependency>
            <dependency>
                <groupId>org.esa.snap</groupId>
                <artifactId>snap-product-library</artifactId>
                <version>${snap.version}</version>
            </dependency>

            <!-- SNAP Extension Modules -->

            <dependency>
                <groupId>org.esa.snap</groupId>
                <artifactId>snap-csv-dataio</artifactId>
                <version>${snap.version}</version>
            </dependency>

            <dependency>
                <groupId>org.esa.snap</groupId>
                <artifactId>snap-netcdf</artifactId>
                <version>${snap.version}</version>
            </dependency>

            <dependency>
                <groupId>org.esa.snap</groupId>
                <artifactId>snap-sta</artifactId>
                <version>${snap.version}</version>
            </dependency>
            <!-- Miscellaneous 3rd party libraries ############################################# -->

            <dependency>
                <groupId>ncsa.hdf</groupId>
                <artifactId>lib-hdf</artifactId>
                <version>${hdf.version}</version>
            </dependency>
            <dependency>
                <groupId>edu.ucar</groupId>
                <artifactId>netcdf</artifactId>
                <version>${netcdf.version}</version>
            </dependency>
            <dependency>
                <groupId>edu.ucar</groupId>
                <artifactId>opendap</artifactId>
                <version>${netcdf.version}</version>
            </dependency>
            <dependency>
                <groupId>org.slf4j</groupId>
                <artifactId>slf4j-api</artifactId>
                <version>${slf4j.version}</version>
            </dependency>
            <dependency>
                <groupId>org.slf4j</groupId>
                <artifactId>slf4j-simple</artifactId>
                <version>${slf4j.version}</version>
            </dependency>
            <dependency>
                <groupId>edu.ucar</groupId>
                <artifactId>nujan</artifactId>
                <version>1.4.1.1</version>
            </dependency>
            <dependency>
                <groupId>org.htmlparser</groupId>
                <artifactId>htmlparser</artifactId>
                <version>1.6</version>
            </dependency>
            <dependency>
                <groupId>com.googlecode.efficient-java-matrix-library</groupId>
                <artifactId>core</artifactId>
                <version>0.26</version>
            </dependency>

            <!-- JDOM Library ############################################# -->

            <dependency>
                <groupId>org.jdom</groupId>
                <artifactId>jdom</artifactId>
                <version>1.1</version>
            </dependency>

            <dependency>
                <groupId>org.jdom</groupId>
                <artifactId>jdom2</artifactId>
                <version>2.0.4</version>
            </dependency>

            <!-- Apache ############################################# -->

            <dependency>
                <groupId>commons-lang</groupId>
                <artifactId>commons-lang</artifactId>
                <version>2.6</version>
            </dependency>
            <dependency>
                <groupId>commons-logging</groupId>
                <artifactId>commons-logging</artifactId>
                <version>1.1.1</version>
            </dependency>
            <dependency>
                <groupId>commons-cli</groupId>
                <artifactId>commons-cli</artifactId>
                <version>1.2</version>
            </dependency>
            <dependency>
                <groupId>org.apache.commons</groupId>
                <artifactId>commons-math3</artifactId>
                <version>3.2</version>
            </dependency>
            <dependency>
                <groupId>commons-collections</groupId>
                <artifactId>commons-collections</artifactId>
                <version>3.2.2</version>
            </dependency>
            <dependency>
                <groupId>org.apache.velocity</groupId>
                <artifactId>velocity</artifactId>
                <version>1.7</version>
            </dependency>

            <!-- ImageioIO-Ext ############################################# -->

            <dependency>
                <groupId>it.geosolutions.imageio-ext</groupId>
                <artifactId>imageio-ext-tiff</artifactId>
                <version>1.2.4-SNAPSHOT</version>
                <exclusions>
                    <exclusion>
                        <groupId>javax.media</groupId>
                        <artifactId>jai_core</artifactId>
                    </exclusion>
                    <exclusion>
                        <groupId>javax.media</groupId>
                        <artifactId>jai_codec</artifactId>
                    </exclusion>
                    <exclusion>
                        <groupId>javax.media</groupId>
                        <artifactId>jai_imageio</artifactId>
                    </exclusion>
                    <exclusion>
                        <groupId>xerces</groupId>
                        <artifactId>xercesImpl</artifactId>
                    </exclusion>
                </exclusions>
            </dependency>

            <!-- GeoTools Libraries ############################################# -->
            <!-- Sadly there is no global exclusion so every geotools artifact -->
            <!-- has to exclude the 'wrong' jai version -->

            <dependency>
                <groupId>org.geotools</groupId>
                <artifactId>gt-api</artifactId>
                <version>${geotools.version}</version>
                <exclusions>
                    <exclusion>
                        <groupId>javax.media</groupId>
                        <artifactId>jai_core</artifactId>
                    </exclusion>
                    <exclusion>
                        <groupId>javax.media</groupId>
                        <artifactId>jai_codec</artifactId>
                    </exclusion>
                    <exclusion>
                        <groupId>javax.media</groupId>
                        <artifactId>jai_imageio</artifactId>
                    </exclusion>
                    <exclusion>
                        <groupId>xerces</groupId>
                        <artifactId>xercesImpl</artifactId>
                    </exclusion>
                </exclusions>
            </dependency>
            <dependency>
                <groupId>org.geotools</groupId>
                <artifactId>gt-referencing</artifactId>
                <version>${geotools.version}</version>
                <exclusions>
                    <exclusion>
                        <groupId>javax.media</groupId>
                        <artifactId>jai_core</artifactId>
                    </exclusion>
                    <exclusion>
                        <groupId>javax.media</groupId>
                        <artifactId>jai_codec</artifactId>
                    </exclusion>
                    <exclusion>
                        <groupId>javax.media</groupId>
                        <artifactId>jai_imageio</artifactId>
                    </exclusion>
                    <!-- this lib is also used in snap-cluster-analysis and in jlinda-core -->
                    <exclusion>
                        <groupId>com.googlecode.efficient-java-matrix-library</groupId>
                        <artifactId>core</artifactId>
                    </exclusion>
                </exclusions>
            </dependency>
            <dependency>
                <groupId>org.geotools</groupId>
                <artifactId>gt-main</artifactId>
                <version>${geotools.version}</version>
                <exclusions>
                    <exclusion>
                        <groupId>javax.media</groupId>
                        <artifactId>jai_core</artifactId>
                    </exclusion>
                    <exclusion>
                        <groupId>javax.media</groupId>
                        <artifactId>jai_codec</artifactId>
                    </exclusion>
                    <exclusion>
                        <groupId>javax.media</groupId>
                        <artifactId>jai_imageio</artifactId>
                    </exclusion>
                    <exclusion>
                        <groupId>xerces</groupId>
                        <artifactId>xercesImpl</artifactId>
                    </exclusion>
                </exclusions>
            </dependency>
            <dependency>
                <groupId>org.geotools</groupId>
                <artifactId>gt-epsg-hsql</artifactId>
                <version>${geotools.version}</version>
                <exclusions>
                    <exclusion>
                        <groupId>javax.media</groupId>
                        <artifactId>jai_core</artifactId>
                    </exclusion>
                    <exclusion>
                        <groupId>javax.media</groupId>
                        <artifactId>jai_codec</artifactId>
                    </exclusion>
                    <exclusion>
                        <groupId>javax.media</groupId>
                        <artifactId>jai_imageio</artifactId>
                    </exclusion>
                    <exclusion>
                        <groupId>xerces</groupId>
                        <artifactId>xercesImpl</artifactId>
                    </exclusion>
                </exclusions>
            </dependency>
            <dependency>
                <groupId>org.geotools</groupId>
                <artifactId>gt-wms</artifactId>
                <version>${geotools.version}</version>
                <exclusions>
                    <exclusion>
                        <groupId>javax.media</groupId>
                        <artifactId>jai_core</artifactId>
                    </exclusion>
                    <exclusion>
                        <groupId>javax.media</groupId>
                        <artifactId>jai_codec</artifactId>
                    </exclusion>
                    <exclusion>
                        <groupId>javax.media</groupId>
                        <artifactId>jai_imageio</artifactId>
                    </exclusion>
                    <exclusion>
                        <groupId>it.geosolutions.imageio-ext</groupId>
                        <artifactId>imageio-ext-tiff</artifactId>
                    </exclusion>
                    <exclusion>
                        <groupId>it.geosolutions.imageio-ext</groupId>
                        <artifactId>imageio-ext-utilities</artifactId>
                    </exclusion>

                </exclusions>
            </dependency>
            <dependency>
                <groupId>org.geotools</groupId>
                <artifactId>gt-shapefile</artifactId>
                <version>${geotools.version}</version>
                <exclusions>
                    <exclusion>
                        <groupId>javax.media</groupId>
                        <artifactId>jai_core</artifactId>
                    </exclusion>
                    <exclusion>
                        <groupId>javax.media</groupId>
                        <artifactId>jai_codec</artifactId>
                    </exclusion>
                    <exclusion>
                        <groupId>javax.media</groupId>
                        <artifactId>jai_imageio</artifactId>
                    </exclusion>
                </exclusions>
            </dependency>
            <dependency>
                <groupId>org.geotools</groupId>
                <artifactId>gt-render</artifactId>
                <version>${geotools.version}</version>
                <exclusions>
                    <exclusion>
                        <groupId>javax.media</groupId>
                        <artifactId>jai_core</artifactId>
                    </exclusion>
                    <exclusion>
                        <groupId>javax.media</groupId>
                        <artifactId>jai_codec</artifactId>
                    </exclusion>
                    <exclusion>
                        <groupId>javax.media</groupId>
                        <artifactId>jai_imageio</artifactId>
                    </exclusion>
                </exclusions>
            </dependency>
            <dependency>
                <groupId>org.geotools</groupId>
                <artifactId>gt-cql</artifactId>
                <version>${geotools.version}</version>
                <exclusions>
                    <exclusion>
                        <groupId>javax.media</groupId>
                        <artifactId>jai_core</artifactId>
                    </exclusion>
                    <exclusion>
                        <groupId>javax.media</groupId>
                        <artifactId>jai_codec</artifactId>
                    </exclusion>
                    <exclusion>
                        <groupId>javax.media</groupId>
                        <artifactId>jai_imageio</artifactId>
                    </exclusion>
                </exclusions>
            </dependency>
            <dependency>
                <groupId>org.geotools</groupId>
                <artifactId>gt-geotiff</artifactId>
                <version>${geotools.version}</version>
                <exclusions>
                    <exclusion>
                        <groupId>javax.media</groupId>
                        <artifactId>jai_core</artifactId>
                    </exclusion>
                    <exclusion>
                        <groupId>javax.media</groupId>
                        <artifactId>jai_codec</artifactId>
                    </exclusion>
                    <exclusion>
                        <groupId>javax.media</groupId>
                        <artifactId>jai_imageio</artifactId>
                    </exclusion>
                    <exclusion>
                        <groupId>it.geosolutions.imageio-ext</groupId>
                        <artifactId>imageio-ext-tiff</artifactId>
                    </exclusion>
                    <exclusion>
                        <groupId>it.geosolutions.imageio-ext</groupId>
                        <artifactId>imageio-ext-utilities</artifactId>
                    </exclusion>
                    <exclusion>
                        <groupId>com.google.guava</groupId>
                        <artifactId>guava</artifactId>
                    </exclusion>
                </exclusions>
            </dependency>
            <dependency>
                <groupId>org.geotools.xsd</groupId>
                <artifactId>gt-xsd-gml3</artifactId>
                <version>${geotools.version}</version>
                <exclusions>
                    <exclusion>
                        <groupId>javax.media</groupId>
                        <artifactId>jai_core</artifactId>
                    </exclusion>
                    <exclusion>
                        <groupId>javax.media</groupId>
                        <artifactId>jai_codec</artifactId>
                    </exclusion>
                    <exclusion>
                        <groupId>javax.media</groupId>
                        <artifactId>jai_imageio</artifactId>
                    </exclusion>
                    <exclusion>
                        <groupId>xerces</groupId>
                        <artifactId>xercesImpl</artifactId>
                    </exclusion>
                    <exclusion>
                        <groupId>xml-apis</groupId>
                        <artifactId>xml-apis</artifactId>
                    </exclusion>
                    <exclusion>
                        <groupId>xml-apis</groupId>
                        <artifactId>xml-apis-xerces</artifactId>
                    </exclusion>
                </exclusions>
            </dependency>


            <!-- JAI Libraries ############################################# -->

            <dependency>
                <groupId>javax.media.jai</groupId>
                <artifactId>jai-core</artifactId>
                <version>1.1.3</version>
            </dependency>
            <dependency>
                <groupId>javax.media.jai</groupId>
                <artifactId>jai-codec</artifactId>
                <version>1.1.3</version>
            </dependency>
            <dependency>
                <groupId>javax.media.jai</groupId>
                <artifactId>mlibwrapper-jai</artifactId>
                <version>1.1.3</version>
            </dependency>
            <dependency>
                <!-- This artifact is build by our own. It fixes the vendorName == null! problem.
                     The issue is known to NetBeans but not fixed yet. https://netbeans.org/bugzilla/show_bug.cgi?id=247795 -->
                <groupId>com.sun.media</groupId>
                <artifactId>jai-imageio</artifactId>
                <version>1.2-SNAP-20150402</version>
            </dependency>
            <dependency>
                <groupId>com.sun.media</groupId>
                <artifactId>clibwrapper-jiio</artifactId>
                <version>1.2-20090918</version>
            </dependency>

            <!-- BC Neural Network Library ############################################# -->

            <dependency>
                <groupId>com.bc.jnn</groupId>
                <artifactId>jnn</artifactId>
                <version>1.7</version>
            </dependency>

            <!-- Jama Matrix Algebra Library ############################################# -->

            <dependency>
                <groupId>Jama</groupId>
                <artifactId>Jama</artifactId>
                <version>1.0.3</version>
            </dependency>

            <!-- Test Libraries ############################################# -->

            <dependency>
                <groupId>junit</groupId>
                <artifactId>junit</artifactId>
                <version>4.12</version>
                <scope>test</scope>
            </dependency>

            <dependency>
                <groupId>org.mockito</groupId>
                <artifactId>mockito-all</artifactId>
                <version>1.10.17</version>
                <scope>test</scope>
            </dependency>

            <!-- Jimfs - Ram Disk File System ############################################# -->

            <dependency>
                <groupId>com.google.jimfs</groupId>
                <artifactId>jimfs</artifactId>
                <version>1.1</version>
                <scope>test</scope>
            </dependency>

            <dependency>
                <groupId>org.esa.snap</groupId>
                <artifactId>snap-core</artifactId>
                <version>${snap.version}</version>
                <scope>test</scope>
                <type>test-jar</type>
            </dependency>

            <!-- JIDE Swing Libraries ############################################# -->

            <dependency>
                <groupId>com.jidesoft</groupId>
                <artifactId>jide-oss</artifactId>
                <version>${jide.version}</version>
            </dependency>

            <!-- SwingX Library ############################################# -->
            <dependency>
                <groupId>org.swinglabs.swingx</groupId>
                <artifactId>swingx-all</artifactId>
                <version>1.6.5-1</version>
            </dependency>

            <!-- XStream Libraries ############################################# -->

            <dependency>
                <groupId>com.thoughtworks.xstream</groupId>
                <artifactId>xstream</artifactId>
                <version>1.4.8</version>
            </dependency>
            <dependency>
                <groupId>xpp3</groupId>
                <artifactId>xpp3_min</artifactId>
                <version>1.1.4c</version>
            </dependency>

            <!-- JFreeChart Libraries ############################################# -->

            <dependency>
                <groupId>org.jfree</groupId>
                <artifactId>jfreechart</artifactId>
                <version>1.0.14</version>
                <exclusions>
                    <exclusion>
                        <groupId>xml-apis</groupId>
                        <artifactId>xml-apis</artifactId>
                    </exclusion>
                    <exclusion>
                        <groupId>com.lowagie</groupId>
                        <artifactId>itext</artifactId>
                    </exclusion>
                </exclusions>
            </dependency>
            <dependency>
                <groupId>org.jfree</groupId>
                <artifactId>jcommon</artifactId>
                <version>1.0.17</version>
            </dependency>

            <!-- Smart configurator support ######################################## -->

            <dependency>
                <groupId>org.esa.snap</groupId>
                <artifactId>snap-smart-configurator</artifactId>
                <version>${snap.version}</version>
            </dependency>

        </dependencies>
    </dependencyManagement>

    <repositories>
        <repository>
            <id>snap-repo-public</id>
            <name>Public Maven Repository for SNAP</name>
            <url>https://snap-build-server.tilaa.cloud/nexus/repository/snap-maven-public/</url>
            <releases>
                <enabled>true</enabled>
                <checksumPolicy>warn</checksumPolicy>
            </releases>
            <snapshots>
                <enabled>true</enabled>
                <checksumPolicy>warn</checksumPolicy>
            </snapshots>
        </repository>
    </repositories>

    <distributionManagement>
        <repository>
            <id>snap-repo-public</id>
            <name>Public Maven Repository for SNAP</name>
            <url>https://snap-build-server.tilaa.cloud/nexus/repository/snap-maven-releases/</url>
            <uniqueVersion>false</uniqueVersion>
        </repository>
        <snapshotRepository>
            <id>snap-repo-public</id>
            <name>Public Maven Snapshot Repository for SNAP</name>
            <url>https://snap-build-server.tilaa.cloud/nexus/repository/snap-maven-snapshot/</url>
            <uniqueVersion>false</uniqueVersion>
        </snapshotRepository>
    </distributionManagement>


    <pluginRepositories>
        <pluginRepository>
            <id>snap-repo-public</id>
            <name>Public Maven Repository for SNAP</name>
            <url>https://snap-build-server.tilaa.cloud/nexus/repository/snap-maven-public/</url>
            <releases>
                <enabled>true</enabled>
                <checksumPolicy>warn</checksumPolicy>
            </releases>
            <snapshots>
                <enabled>true</enabled>
                <checksumPolicy>warn</checksumPolicy>
            </snapshots>
        </pluginRepository>
    </pluginRepositories>

    <build>

        <!-- Maven plugin configurations common to all SNAP modules -->
        <pluginManagement>
            <plugins>
                <plugin>
                    <groupId>org.codehaus.mojo</groupId>
                    <artifactId>license-maven-plugin</artifactId>
                    <version>1.19</version>
                </plugin>
                <plugin>
                    <artifactId>maven-compiler-plugin</artifactId>
                    <version>3.5.1</version>
                    <configuration>
                        <source>1.8</source>
                        <target>1.8</target>
                        <debug>true</debug>
                        <encoding>UTF-8</encoding>
                        <excludes>
                            <exclude>.gitignore</exclude>
                        </excludes>
                    </configuration>
                </plugin>

                <plugin>
                    <artifactId>maven-assembly-plugin</artifactId>
                    <version>2.5.3</version>
                </plugin>

                <plugin>
                    <artifactId>maven-jar-plugin</artifactId>
                    <version>2.5</version>
                    <executions>
                        <execution>
                            <goals>
                                <goal>jar</goal>
                                <goal>test-jar</goal>
                            </goals>
                        </execution>
                    </executions>
                </plugin>

                <plugin>
                    <artifactId>maven-source-plugin</artifactId>
                    <version>2.4</version>
                    <executions>
                        <execution>
                            <phase>verify</phase>
                            <goals>
                                <goal>jar</goal>
                            </goals>
                        </execution>
                    </executions>
                    <configuration>
                        <!-- Source JARs are used in IDEs only, we don't need resources -->
                        <excludeResources>true</excludeResources>
                    </configuration>
                </plugin>

                <plugin>
                    <artifactId>maven-surefire-plugin</artifactId>
                    <version>3.0.0-M3</version>
                    <configuration>
                        <!--
                             If enabled some assertions in GeoTools fail.
                             Disabling helps to have a successful build.
                             But it might indicate some problem.
                        -->
                        <enableAssertions>false</enableAssertions>
                        <!--<skip>true</skip>-->
                        <printSummary>true</printSummary>
                        <useFile>false</useFile>
                        <includes>
                            <include>**/*Test.java</include>
                            <include>**/*Test*.java</include>
                            <include>**/*TestCase.java</include>
                        </includes>
                        <systemPropertyVariables>
                            <org.esa.snap.testdata.out>target/test-data</org.esa.snap.testdata.out>
                        </systemPropertyVariables>
                        <argLine>-Xmx1024M -Dfile.encoding=UTF-8 @{argLine}</argLine>
                    </configuration>
                </plugin>

                <plugin>
                    <artifactId>maven-resources-plugin</artifactId>
                    <version>3.1.0</version>
                    <configuration>
                        <encoding>UTF-8</encoding>
                    </configuration>
                    <executions>
                        <execution>
                            <id>file-manifest</id>
                            <phase>process-sources</phase>
                            <goals>
                                <goal>copy-resources</goal>
                            </goals>
                            <configuration>
                                <outputDirectory>${project.build.directory}/nbm</outputDirectory>
                                <resources>
                                    <resource>
                                        <directory>src/main/nbm</directory>
                                        <filtering>true</filtering>
                                        <includes>
                                            <include>manifest.mf</include>
                                        </includes>
                                    </resource>
                                </resources>
                            </configuration>
                        </execution>
                    </executions>
                </plugin>

                <plugin>
                    <artifactId>maven-javadoc-plugin</artifactId>
                    <version>2.10.3</version>
                    <configuration>
                        <aggregate>true</aggregate>
                        <subpackages>org.esa.snap.core:com.bc.ceres</subpackages>
                        <!-- Not possible to exclude packages; it is not considered by the plugin (as of v2.10.3, 18.11.2015) -->
                        <!--<excludePackageNames>org.esa.snap.core.gpf.internal:*.internal:*.impl:*.experimental</excludePackageNames>-->
                        <additionalparam>-exclude
                            com.bc.ceres.core.runtime:com.bc.ceres.swing:org.esa.snap.core.param.validators:org.esa.snap.core.param.editors:org.esa.snap.core.param:org.esa.snap.core.draw:org.esa.snap.core.dataop.projection:com.bc.ceres.binio.internal:com.bc.ceres.compiler:com.bc.ceres.swing.binding.internal:com.bc.ceres.core.runtime.internal:com.bc.ceres.jai.js:com.bc.ceres.launcher:com.bc.ceres.launcher.internal:com.bc.ceres.metadata:com.bc.ceres.nbmgen:com.bc.ceres.resource:com.bc.ceres.standalone:org.esa.snap.core.dataop.downloadable:org.esa.snap.core.dataop.maptransf.geotools:org.esa.snap.core.dataop.maptransf:org.esa.snap.core.gpf.doclet:org.esa.snap.core.gpf.internal:org.esa.snap.core.gpf.experimental:org.esa.snap.core.gpf.operators.tooladapter:org.esa.snap.core.jexp.impl
                        </additionalparam>
                        <maxmemory>512M</maxmemory>
                        <doctitle>SNAP Engine API</doctitle>
                        <windowtitle>SNAP Engine API</windowtitle>
                        <quiet>true</quiet> <!-- show only warnings and errors -->
                        <failOnError>false</failOnError> <!-- Actually we should fix the errors -->
                        <author>false</author>
                        <detectJavaApiLink>true</detectJavaApiLink>
                        <detectLinks>true</detectLinks>
                        <groups>
                            <group>
                                <title>Most important API</title>
                                <packages>
                                    org.esa.snap.core.datamodel:org.esa.snap.core.dataio:org.esa.snap.core.gpf:org.esa.snap.core.gpf.pointop:org.esa.snap.core.gpf.annotations
                                </packages>
                            </group>
                            <group>
                                <title>Frequently used API</title>
                                <packages>
                                    org.esa.snap.core.util:org.esa.snap.core.image:org.esa.snap.core.layer:org.esa.snap.core.jexp:org.esa.snap.python:org.esa.snap.python.gpf
                                </packages>
                            </group>
                            <group>
                                <title>Low-Level API</title>
                                <packages>com.bc.ceres*:com.bc.ceres.*</packages>
                            </group>
                        </groups>
                    </configuration>
                </plugin>
                <plugin>
                    <artifactId>maven-surefire-report-plugin</artifactId>
                    <version>3.0.0-M3</version>
                </plugin>

                <plugin>
                    <artifactId>maven-clean-plugin</artifactId>
                    <version>2.5</version>
                </plugin>

                <plugin>
                    <artifactId>maven-dependency-plugin</artifactId>
                    <version>3.1.1</version>
                </plugin>

                <plugin>
                    <artifactId>maven-deploy-plugin</artifactId>
                    <version>2.8.2</version>
                </plugin>

                <plugin>
                    <groupId>org.apache.netbeans.utilities</groupId>
                    <artifactId>nbm-maven-plugin</artifactId>
                    <version>4.4</version>
                    <extensions>true</extensions>
                    <dependencies>
                        <dependency>
                            <groupId>javax.help</groupId>
                            <artifactId>javahelp</artifactId>
                            <version>${javahelp.version}</version>
                        </dependency>
                    </dependencies>
                    <configuration>
                        <!-- necessary because of issue described here:
                        http://mail-archives.apache.org/mod_mbox/netbeans-dev/201906.mbox/%3cCAArD4mAMKOXQtxCwcMdB2tVEXCNirEfKT4+c=0-rUm6YDg8EHg@mail.gmail.com%3e
                        -->
                        <verifyRuntime>false</verifyRuntime>

                        <moduleType>normal</moduleType>
                        <licenseName>GPL 3</licenseName>
                        <licenseFile>${project.basedir}/../LICENSE.txt</licenseFile>
                        <cluster>${brandingToken}</cluster>
                        <defaultCluster>${brandingToken}</defaultCluster>
                        <brandingToken>${brandingToken}</brandingToken>
                        <requiresRestart>true</requiresRestart>
                        <keystore>${project.basedir}/../keystore/snap.ks</keystore>
                        <keystorealias>snap</keystorealias>
                        <keystorepassword>snap-123</keystorepassword>
                        <sourceManifestFile>target/nbm/manifest.mf</sourceManifestFile>
                    </configuration>
                </plugin>
                <plugin>
                    <groupId>org.codehaus.mojo</groupId>
                    <artifactId>build-helper-maven-plugin</artifactId>
                    <version>1.10</version>
                    <executions>
                        <execution>
                            <id>create-nbmSpecVersion</id>
                            <goals>
                                <goal>regex-property</goal>
                            </goals>
                            <configuration>
                                <name>snap.nbmSpecVersion</name>
                                <value>${project.version}</value>
                                <regex>(-SNAPSHOT)|(-rc[0-9]+)</regex>
                                <replacement>.0</replacement>
                                <failIfNoMatch>false</failIfNoMatch>
                            </configuration>
                        </execution>
                        <execution>
                            <id>create-nbmImplVersion</id>
                            <goals>
                                <goal>regex-property</goal>
                            </goals>
                            <configuration>
                                <name>snap.nbmImplVersion</name>
                                <value>${project.version}</value>
                                <regex>(-SNAPSHOT)|(-rc[0-9]+)</regex>
                                <replacement>.${buildDate}</replacement>
                                <failIfNoMatch>false</failIfNoMatch>
                            </configuration>
                        </execution>
                        <execution>
                            <id>parse-version</id>
                            <goals>
                                <goal>parse-version</goal>
                            </goals>
                            <configuration>
                                <propertyPrefix>snap</propertyPrefix>
                                <versionString>${snap.version}</versionString>
                            </configuration>
                        </execution>
                        <execution>
                            <id>build-date</id>
                            <goals>
                                <goal>timestamp-property</goal>
                            </goals>
                            <configuration>
                                <name>snap.buildDate</name>
                                <pattern>yyyy-MM-dd</pattern>
                            </configuration>
                        </execution>
                    </executions>
                </plugin>

            </plugins>
        </pluginManagement>

        <plugins>
            <plugin>
                <artifactId>maven-compiler-plugin</artifactId>
            </plugin>

            <plugin>
                <artifactId>maven-source-plugin</artifactId>
            </plugin>

            <plugin>
                <artifactId>maven-javadoc-plugin</artifactId>
            </plugin>

            <plugin>
                <artifactId>maven-clean-plugin</artifactId>
                <configuration>
                    <filesets>
                        <fileset>
                            <directory>modules</directory>
                            <includes>
                                <include>**/*</include>
                            </includes>
                        </fileset>
                    </filesets>
                </configuration>
            </plugin>

            <plugin>
                <groupId>org.apache.netbeans.utilities</groupId>
                <artifactId>nbm-maven-plugin</artifactId>
            </plugin>

            <plugin>
                <groupId>org.apache.maven.plugins</groupId>
                <artifactId>maven-enforcer-plugin</artifactId>
                <version>3.0.0-M2</version>
                <executions>
                    <execution>
                        <id>enforce-versions</id>
                        <goals>
                            <goal>enforce</goal>
                        </goals>
                        <configuration>
                            <rules>
                                <requireMavenVersion>
                                    <version>[3.2.5,]</version>
                                </requireMavenVersion>
                                <requireJavaVersion>
                                    <version>1.8</version>
                                </requireJavaVersion>
                            </rules>
                        </configuration>
                    </execution>
                </executions>
            </plugin>
            <plugin>
                <groupId>org.jacoco</groupId>
                <artifactId>jacoco-maven-plugin</artifactId>
                <version>0.8.3</version>
                <executions>
                    <execution>
                        <id>prepare-agent</id>
                        <goals>
                            <goal>prepare-agent</goal>
                        </goals>
                    </execution>
                </executions>
            </plugin>
        </plugins>
    </build>

    <developers>
        <developer>
            <id>marcop</id>
            <name>Marco Peters</name>
            <email>marco.peters@brockmann-consult.de</email>
            <organization>Brockmann Consult</organization>
            <roles>
                <role>Java Developer</role>
            </roles>
        </developer>
        <developer>
            <id>marcoz</id>
            <name>Marco Zuehlke</name>
            <email>marco.zuehlke@brockmann-consult.de</email>
            <organization>Brockmann Consult</organization>
            <roles>
                <role>Java Developer</role>
            </roles>
        </developer>
        <developer>
            <id>norman</id>
            <name>Norman Fomferra</name>
            <email>norman.fomferra@brockmann-consult.de</email>
            <organization>Brockmann Consult</organization>
            <roles>
                <role>Project Manager</role>
                <role>Java Developer</role>
            </roles>
        </developer>
        <developer>
            <id>ralf</id>
            <name>Ralf Quast</name>
            <email>ralf.quast@brockmann-consult.de</email>
            <organization>Brockmann Consult</organization>
            <roles>
                <role>Java Developer</role>
            </roles>
        </developer>
        <developer>
            <id>sabine</id>
            <name>Sabine Embacher</name>
            <email>sabine.embacher@brockmann-consult.de</email>
            <organization>Brockmann Consult</organization>
            <roles>
                <role>Java Developer</role>
            </roles>
        </developer>
        <developer>
            <id>tom</id>
            <name>Thomas Block</name>
            <email>thomas.block@brockmann-consult.de</email>
            <organization>Brockmann Consult</organization>
            <roles>
                <role>Java Developer</role>
            </roles>
        </developer>
        <developer>
            <id>thomas</id>
            <name>Thomas Storm</name>
            <email>thomas.storm@brockmann-consult.de</email>
            <organization>Brockmann Consult</organization>
            <roles>
                <role>Java Developer</role>
            </roles>
        </developer>
        <developer>
            <id>tonio</id>
            <name>Tonio Fincke</name>
            <email>tonio.fincke@brockmann-consult.de</email>
            <organization>Brockmann Consult</organization>
            <roles>
                <role>Java Developer</role>
            </roles>
        </developer>
    </developers>

</project><|MERGE_RESOLUTION|>--- conflicted
+++ resolved
@@ -22,11 +22,7 @@
 
     <groupId>org.esa.snap</groupId>
     <artifactId>snap-engine</artifactId>
-<<<<<<< HEAD
-    <version>7.0.3.2</version>
-=======
     <version>7.0.5-SNAPSHOT</version>
->>>>>>> 7fb25fea
     <packaging>pom</packaging>
 
     <name>SNAP Engine Project</name>
@@ -41,7 +37,7 @@
             It is used to filter manifest.mf and set the manifest's "OpenIDE-Module-Specification-Version" header.
             This is necessary to make NetBeans modules updatable and independent from the Maven version (= snap.version).
         -->
-        <snap.version>7.0.3</snap.version>
+        <snap.version>${project.version}</snap.version>
         <javahelp.version>2.0.05</javahelp.version>
         <hdf.version>2.7.1</hdf.version>
         <netcdf.version>4.3.22</netcdf.version>
