--- conflicted
+++ resolved
@@ -333,79 +333,8 @@
         int numBands = 0;
         final String annotFolder = getRootFolder() + "annotation";
         final String[] filenames = listFiles(annotFolder);
-<<<<<<< HEAD
         if(filenames != null) {
             for (String metadataFile : filenames) {
-=======
-        for (String metadataFile : filenames) {
-
-            final Document xmlDoc = XMLSupport.LoadXML(getInputStream(annotFolder+'/'+metadataFile));
-            final Element rootElement = xmlDoc.getRootElement();
-            final MetadataElement nameElem = new MetadataElement(metadataFile);
-            annotationElement.addElement(nameElem);
-            AbstractMetadataIO.AddXMLMetadata(rootElement, nameElem);
-
-            final MetadataElement prodElem = nameElem.getElement("product");
-            final MetadataElement adsHeader = prodElem.getElement("adsHeader");
-
-            final String swath = adsHeader.getAttributeString("swath");
-            final String pol = adsHeader.getAttributeString("polarisation");
-
-            final ProductData.UTC startTime = getTime(adsHeader, "startTime");
-            final ProductData.UTC stopTime = getTime(adsHeader, "stopTime");
-
-            final String bandRootName = AbstractMetadata.BAND_PREFIX + swath + '_' + pol;
-            final MetadataElement bandAbsRoot = AbstractMetadata.addBandAbstractedMetadata(absRoot, bandRootName);
-            final String imgName = FileUtils.exchangeExtension(metadataFile, ".tiff");
-            imgBandMetadataMap.put(imgName, bandRootName);
-
-            AbstractMetadata.setAttribute(bandAbsRoot, AbstractMetadata.SWATH, swath);
-            AbstractMetadata.setAttribute(bandAbsRoot, AbstractMetadata.polarization, pol);
-            AbstractMetadata.setAttribute(bandAbsRoot, AbstractMetadata.annotation, metadataFile);
-            AbstractMetadata.setAttribute(bandAbsRoot, AbstractMetadata.first_line_time, startTime);
-            AbstractMetadata.setAttribute(bandAbsRoot, AbstractMetadata.last_line_time, stopTime);
-
-            final MetadataElement imageAnnotation = prodElem.getElement("imageAnnotation");
-            final MetadataElement imageInformation = imageAnnotation.getElement("imageInformation");
-
-            AbstractMetadata.setAttribute(absRoot, AbstractMetadata.data_take_id,
-                    Integer.parseInt(adsHeader.getAttributeString("missionDataTakeId")));
-            AbstractMetadata.setAttribute(absRoot, AbstractMetadata.slice_num,
-                    Integer.parseInt(imageInformation.getAttributeString("sliceNumber")));
-
-            rangeSpacingTotal += imageInformation.getAttributeDouble("rangePixelSpacing");
-            azimuthSpacingTotal += imageInformation.getAttributeDouble("azimuthPixelSpacing");
-
-            AbstractMetadata.setAttribute(bandAbsRoot, AbstractMetadata.line_time_interval,
-                    imageInformation.getAttributeDouble("azimuthTimeInterval"));
-            AbstractMetadata.setAttribute(bandAbsRoot, AbstractMetadata.num_samples_per_line,
-                    imageInformation.getAttributeInt("numberOfSamples"));
-            AbstractMetadata.setAttribute(bandAbsRoot, AbstractMetadata.num_output_lines,
-                    imageInformation.getAttributeInt("numberOfLines"));
-            AbstractMetadata.setAttribute(bandAbsRoot, AbstractMetadata.sample_type,
-                    imageInformation.getAttributeString("pixelValue").toUpperCase());
-
-            heightSum += getBandTerrainHeight(prodElem);
-
-            if (!commonMetadataRetrieved) {
-                // these should be the same for all swaths
-                // set to absRoot
-
-                final MetadataElement generalAnnotation = prodElem.getElement("generalAnnotation");
-                final MetadataElement productInformation = generalAnnotation.getElement("productInformation");
-                final MetadataElement processingInformation = imageAnnotation.getElement("processingInformation");
-                final MetadataElement swathProcParamsList = processingInformation.getElement("swathProcParamsList");
-                final MetadataElement swathProcParams = swathProcParamsList.getElement("swathProcParams");
-                final MetadataElement rangeProcessing = swathProcParams.getElement("rangeProcessing");
-                final MetadataElement azimuthProcessing = swathProcParams.getElement("azimuthProcessing");
-
-                AbstractMetadata.setAttribute(absRoot, AbstractMetadata.range_sampling_rate,
-                        productInformation.getAttributeDouble("rangeSamplingRate")/ Constants.oneMillion);
-                AbstractMetadata.setAttribute(absRoot, AbstractMetadata.radar_frequency,
-                        productInformation.getAttributeDouble("radarFrequency")/Constants.oneMillion);
-                AbstractMetadata.setAttribute(absRoot, AbstractMetadata.line_time_interval,
-                        imageInformation.getAttributeDouble("azimuthTimeInterval"));
->>>>>>> ff5e36af
 
                 final Document xmlDoc = XMLSupport.LoadXML(getInputStream(annotFolder + '/' + metadataFile));
                 final Element rootElement = xmlDoc.getRootElement();
@@ -422,17 +351,10 @@
                 final ProductData.UTC startTime = getTime(adsHeader, "startTime");
                 final ProductData.UTC stopTime = getTime(adsHeader, "stopTime");
 
-<<<<<<< HEAD
                 final String bandRootName = AbstractMetadata.BAND_PREFIX + swath + '_' + pol;
                 final MetadataElement bandAbsRoot = AbstractMetadata.addBandAbstractedMetadata(absRoot, bandRootName);
                 final String imgName = FileUtils.exchangeExtension(metadataFile, ".tiff");
                 imgBandMetadataMap.put(imgName, bandRootName);
-=======
-                AbstractMetadata.setAttribute(absRoot, AbstractMetadata.range_looks,
-                        rangeProcessing.getAttributeDouble("numberOfLooks"));
-                AbstractMetadata.setAttribute(absRoot, AbstractMetadata.azimuth_looks,
-                                              azimuthProcessing.getAttributeDouble("numberOfLooks"));
->>>>>>> ff5e36af
 
                 AbstractMetadata.setAttribute(bandAbsRoot, AbstractMetadata.SWATH, swath);
                 AbstractMetadata.setAttribute(bandAbsRoot, AbstractMetadata.polarization, pol);
@@ -460,9 +382,11 @@
                 AbstractMetadata.setAttribute(bandAbsRoot, AbstractMetadata.sample_type,
                         imageInformation.getAttributeString("pixelValue").toUpperCase());
 
-                if (!commonMetadataRetrieved) {
-                    // these should be the same for all swaths
-                    // set to absRoot
+            heightSum += getBandTerrainHeight(prodElem);
+
+            if (!commonMetadataRetrieved) {
+                // these should be the same for all swaths
+                // set to absRoot
 
                     final MetadataElement generalAnnotation = prodElem.getElement("generalAnnotation");
                     final MetadataElement productInformation = generalAnnotation.getElement("productInformation");
@@ -493,10 +417,10 @@
                     AbstractMetadata.setAttribute(absRoot, AbstractMetadata.azimuth_bandwidth,
                             azimuthProcessing.getAttributeDouble("processingBandwidth"));
 
-                    AbstractMetadata.setAttribute(absRoot, AbstractMetadata.range_looks,
-                            rangeProcessing.getAttributeDouble("numberOfLooks"));
-                    AbstractMetadata.setAttribute(absRoot, AbstractMetadata.azimuth_looks,
-                            azimuthProcessing.getAttributeDouble("numberOfLooks"));
+                AbstractMetadata.setAttribute(absRoot, AbstractMetadata.range_looks,
+                        rangeProcessing.getAttributeDouble("numberOfLooks"));
+                AbstractMetadata.setAttribute(absRoot, AbstractMetadata.azimuth_looks,
+                                              azimuthProcessing.getAttributeDouble("numberOfLooks"));
 
                     if (!isTOPSAR() || !isSLC()) {
                         AbstractMetadata.setAttribute(absRoot, AbstractMetadata.num_output_lines,
