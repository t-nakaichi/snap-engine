--- conflicted
+++ resolved
@@ -8,20 +8,12 @@
     <parent>
         <artifactId>ceres</artifactId>
         <groupId>com.bc.ceres</groupId>
-<<<<<<< HEAD
-        <version>0.15</version>
-=======
         <version>0.14.1</version>
->>>>>>> 98b35661
     </parent>
 
     <name>Ceres Site Generation</name>
     <artifactId>ceres-site</artifactId>
-<<<<<<< HEAD
-    <version>0.15-SNAPSHOT</version>
-=======
     <version>0.14</version>
->>>>>>> 98b35661
 
     <dependencies>
         <dependency>
