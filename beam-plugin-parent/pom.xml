--- conflicted
+++ resolved
@@ -10,21 +10,18 @@
     <modelVersion>4.0.0</modelVersion>
 
     <artifactId>beam-plugin-parent</artifactId>
-    <version>1.0</version>
+    <version>1.1-SNAPSHOT</version>
     <packaging>pom</packaging>
 
     <name>BEAM Plugin Parent</name>
-    <description>This POM serves as parent for all internal plugin modules, providing their dependency management.</description>
+    <description>
+        This POM serves as parent for all internal plugin modules, providing their dependency management.
+    </description>
 
     <properties>
-<<<<<<< HEAD
         <!--<beam.version>[4.10,6-SNAPSHOT)</beam.version>-->
         <beam.version>5.0-SNAPSHOT</beam.version>
         <ceres.version>0.14-SNAPSHOT</ceres.version>
-=======
-        <beam.version>[4.10,5-SNAPSHOT)</beam.version>
-        <ceres.version>[0.13,0.14-SNAPSHOT)</ceres.version>
->>>>>>> 3f88f505
         <geotools.version>2.7.4</geotools.version>
         <jide.version>3.5.3</jide.version>
         <!-- This property is set in beam-parent. Reason? See there!-->
