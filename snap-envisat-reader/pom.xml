--- conflicted
+++ resolved
@@ -4,11 +4,7 @@
     <parent>
         <artifactId>snap-engine</artifactId>
         <groupId>org.esa.snap</groupId>
-<<<<<<< HEAD
-        <version>7.0.3.2</version>
-=======
         <version>7.0.5-SNAPSHOT</version>
->>>>>>> 7fb25fea
     </parent>
 
     <artifactId>snap-envisat-reader</artifactId>
