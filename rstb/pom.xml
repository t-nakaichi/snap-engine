<?xml version="1.0"?>
<project
        xmlns="http://maven.apache.org/POM/4.0.0"
        xmlns:xsi="http://www.w3.org/2001/XMLSchema-instance"
        xsi:schemaLocation="http://maven.apache.org/POM/4.0.0 http://maven.apache.org/maven-v4_0_0.xsd">
    <modelVersion>4.0.0</modelVersion>

    <parent>
        <groupId>org.esa.s1tbx</groupId>
        <artifactId>s1tbx</artifactId>
<<<<<<< HEAD
        <version>2.0.0-SNAPSHOT</version>
=======
        <version>1.0.4</version>
>>>>>>> 76577e70
    </parent>

    <name>RADARSAT-2 Toolbox</name>
    <groupId>org.csa.rstb</groupId>
    <artifactId>rstb</artifactId>
    <version>6.2.0</version>

    <description>RADARSAT-2 Polarimetric Tools</description>

    <properties>
        <project.build.sourceEncoding>UTF-8</project.build.sourceEncoding>

<<<<<<< HEAD
        <s1tbx.version>2.0.0-SNAPSHOT</s1tbx.version>
        <rstb.version>6.2</rstb.version>
=======
        <s1tbx.version>1.0.4</s1tbx.version>
        <rstb.version>6.2.0</rstb.version>
>>>>>>> 76577e70

        <outputdir>../../../output</outputdir>
    </properties>

    <packaging>pom</packaging>

    <organization>
        <name>Array Systems Computing Inc.</name>
        <url>http://www.array.ca</url>
    </organization>
    <inceptionYear>2010</inceptionYear>

    <licenses>
        <license>
            <name>GNU General Public License (GPL)</name>
            <url>http://www.gnu.org/licenses/gpl.html</url>
            <distribution>repo</distribution>
        </license>
    </licenses>

    <modules>
        <module>rstb-polarimetric-tools</module>
        <module>rstb-classification</module>
    </modules>

    <repositories>
        <repository>
            <id>array-mvn-repo</id>
            <name>Public Maven Repository at Array Systems Computing Inc</name>
            <url>http://www.array.ca/nest-web/maven</url>
            <releases>
                <enabled>true</enabled>
            </releases>
            <snapshots>
                <enabled>true</enabled>
            </snapshots>
        </repository>
    </repositories>

    <build>
        <outputDirectory>${outputdir}/modules/${project.artifactId}-${rstb.version}</outputDirectory>
        <plugins>
            <plugin>
                <artifactId>maven-compiler-plugin</artifactId>
                <version>3.1</version>
                <configuration>
                    <source>1.8</source>
                    <target>1.8</target>
                    <encoding>ISO-8859-1</encoding>
                    <!-- encoding>UTF-8</encoding -->
                    <optimize>true</optimize>
                    <debug>true</debug>
                    <showWarnings>false</showWarnings>
                    <showDeprecation>false</showDeprecation>
                    <!-- <compilerArgs> -->
                    <!--   <arg>-Xlint</arg> -->
                    <!-- </compilerArgs> -->
                </configuration>
            </plugin>
            <plugin>
                <artifactId>maven-surefire-plugin</artifactId>
                <version>2.17</version>
                <configuration>
                    <!-- <parallel>methods</parallel> -->
                    <!--<threadCount>4</threadCount>-->
                    <!--<skip>false</skip>-->
                    <skip>true</skip>
                </configuration>
            </plugin>
            <plugin>
                <groupId>org.apache.maven.plugins</groupId>
                <version>2.2.1</version>
                <artifactId>maven-source-plugin</artifactId>
                <executions>
                    <execution>
                        <id>attach-sources</id>
                        <phase>package</phase>
                        <goals>
                            <goal>jar</goal>
                        </goals>
                    </execution>
                </executions>
            </plugin>
        </plugins>
    </build>

</project>
<|MERGE_RESOLUTION|>--- conflicted
+++ resolved
@@ -1,121 +1,112 @@
-<?xml version="1.0"?>
-<project
-        xmlns="http://maven.apache.org/POM/4.0.0"
-        xmlns:xsi="http://www.w3.org/2001/XMLSchema-instance"
-        xsi:schemaLocation="http://maven.apache.org/POM/4.0.0 http://maven.apache.org/maven-v4_0_0.xsd">
-    <modelVersion>4.0.0</modelVersion>
-
-    <parent>
-        <groupId>org.esa.s1tbx</groupId>
-        <artifactId>s1tbx</artifactId>
-<<<<<<< HEAD
-        <version>2.0.0-SNAPSHOT</version>
-=======
-        <version>1.0.4</version>
->>>>>>> 76577e70
-    </parent>
-
-    <name>RADARSAT-2 Toolbox</name>
-    <groupId>org.csa.rstb</groupId>
-    <artifactId>rstb</artifactId>
-    <version>6.2.0</version>
-
-    <description>RADARSAT-2 Polarimetric Tools</description>
-
-    <properties>
-        <project.build.sourceEncoding>UTF-8</project.build.sourceEncoding>
-
-<<<<<<< HEAD
-        <s1tbx.version>2.0.0-SNAPSHOT</s1tbx.version>
-        <rstb.version>6.2</rstb.version>
-=======
-        <s1tbx.version>1.0.4</s1tbx.version>
-        <rstb.version>6.2.0</rstb.version>
->>>>>>> 76577e70
-
-        <outputdir>../../../output</outputdir>
-    </properties>
-
-    <packaging>pom</packaging>
-
-    <organization>
-        <name>Array Systems Computing Inc.</name>
-        <url>http://www.array.ca</url>
-    </organization>
-    <inceptionYear>2010</inceptionYear>
-
-    <licenses>
-        <license>
-            <name>GNU General Public License (GPL)</name>
-            <url>http://www.gnu.org/licenses/gpl.html</url>
-            <distribution>repo</distribution>
-        </license>
-    </licenses>
-
-    <modules>
-        <module>rstb-polarimetric-tools</module>
-        <module>rstb-classification</module>
-    </modules>
-
-    <repositories>
-        <repository>
-            <id>array-mvn-repo</id>
-            <name>Public Maven Repository at Array Systems Computing Inc</name>
-            <url>http://www.array.ca/nest-web/maven</url>
-            <releases>
-                <enabled>true</enabled>
-            </releases>
-            <snapshots>
-                <enabled>true</enabled>
-            </snapshots>
-        </repository>
-    </repositories>
-
-    <build>
-        <outputDirectory>${outputdir}/modules/${project.artifactId}-${rstb.version}</outputDirectory>
-        <plugins>
-            <plugin>
-                <artifactId>maven-compiler-plugin</artifactId>
-                <version>3.1</version>
-                <configuration>
-                    <source>1.8</source>
-                    <target>1.8</target>
-                    <encoding>ISO-8859-1</encoding>
-                    <!-- encoding>UTF-8</encoding -->
-                    <optimize>true</optimize>
-                    <debug>true</debug>
-                    <showWarnings>false</showWarnings>
-                    <showDeprecation>false</showDeprecation>
-                    <!-- <compilerArgs> -->
-                    <!--   <arg>-Xlint</arg> -->
-                    <!-- </compilerArgs> -->
-                </configuration>
-            </plugin>
-            <plugin>
-                <artifactId>maven-surefire-plugin</artifactId>
-                <version>2.17</version>
-                <configuration>
-                    <!-- <parallel>methods</parallel> -->
-                    <!--<threadCount>4</threadCount>-->
-                    <!--<skip>false</skip>-->
-                    <skip>true</skip>
-                </configuration>
-            </plugin>
-            <plugin>
-                <groupId>org.apache.maven.plugins</groupId>
-                <version>2.2.1</version>
-                <artifactId>maven-source-plugin</artifactId>
-                <executions>
-                    <execution>
-                        <id>attach-sources</id>
-                        <phase>package</phase>
-                        <goals>
-                            <goal>jar</goal>
-                        </goals>
-                    </execution>
-                </executions>
-            </plugin>
-        </plugins>
-    </build>
-
-</project>
+<?xml version="1.0"?>
+<project
+        xmlns="http://maven.apache.org/POM/4.0.0"
+        xmlns:xsi="http://www.w3.org/2001/XMLSchema-instance"
+        xsi:schemaLocation="http://maven.apache.org/POM/4.0.0 http://maven.apache.org/maven-v4_0_0.xsd">
+    <modelVersion>4.0.0</modelVersion>
+
+    <parent>
+        <groupId>org.esa.s1tbx</groupId>
+        <artifactId>s1tbx</artifactId>
+        <version>2.0.0-SNAPSHOT</version>
+    </parent>
+
+    <name>RADARSAT-2 Toolbox</name>
+    <groupId>org.csa.rstb</groupId>
+    <artifactId>rstb</artifactId>
+    <version>6.2.0</version>
+
+    <description>RADARSAT-2 Polarimetric Tools</description>
+
+    <properties>
+        <project.build.sourceEncoding>UTF-8</project.build.sourceEncoding>
+
+        <s1tbx.version>2.0.0-SNAPSHOT</s1tbx.version>
+        <rstb.version>6.2.0</rstb.version>
+
+        <outputdir>../../../output</outputdir>
+    </properties>
+
+    <packaging>pom</packaging>
+
+    <organization>
+        <name>Array Systems Computing Inc.</name>
+        <url>http://www.array.ca</url>
+    </organization>
+    <inceptionYear>2010</inceptionYear>
+
+    <licenses>
+        <license>
+            <name>GNU General Public License (GPL)</name>
+            <url>http://www.gnu.org/licenses/gpl.html</url>
+            <distribution>repo</distribution>
+        </license>
+    </licenses>
+
+    <modules>
+        <module>rstb-polarimetric-tools</module>
+        <module>rstb-classification</module>
+    </modules>
+
+    <repositories>
+        <repository>
+            <id>array-mvn-repo</id>
+            <name>Public Maven Repository at Array Systems Computing Inc</name>
+            <url>http://www.array.ca/nest-web/maven</url>
+            <releases>
+                <enabled>true</enabled>
+            </releases>
+            <snapshots>
+                <enabled>true</enabled>
+            </snapshots>
+        </repository>
+    </repositories>
+
+    <build>
+        <outputDirectory>${outputdir}/modules/${project.artifactId}-${rstb.version}</outputDirectory>
+        <plugins>
+            <plugin>
+                <artifactId>maven-compiler-plugin</artifactId>
+                <version>3.1</version>
+                <configuration>
+                    <source>1.8</source>
+                    <target>1.8</target>
+                    <encoding>ISO-8859-1</encoding>
+                    <!-- encoding>UTF-8</encoding -->
+                    <optimize>true</optimize>
+                    <debug>true</debug>
+                    <showWarnings>false</showWarnings>
+                    <showDeprecation>false</showDeprecation>
+                    <!-- <compilerArgs> -->
+                    <!--   <arg>-Xlint</arg> -->
+                    <!-- </compilerArgs> -->
+                </configuration>
+            </plugin>
+            <plugin>
+                <artifactId>maven-surefire-plugin</artifactId>
+                <version>2.17</version>
+                <configuration>
+                    <!-- <parallel>methods</parallel> -->
+                    <!--<threadCount>4</threadCount>-->
+                    <!--<skip>false</skip>-->
+                    <skip>true</skip>
+                </configuration>
+            </plugin>
+            <plugin>
+                <groupId>org.apache.maven.plugins</groupId>
+                <version>2.2.1</version>
+                <artifactId>maven-source-plugin</artifactId>
+                <executions>
+                    <execution>
+                        <id>attach-sources</id>
+                        <phase>package</phase>
+                        <goals>
+                            <goal>jar</goal>
+                        </goals>
+                    </execution>
+                </executions>
+            </plugin>
+        </plugins>
+    </build>
+
+</project>