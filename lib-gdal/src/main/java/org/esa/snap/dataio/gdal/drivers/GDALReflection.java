--- conflicted
+++ resolved
@@ -2,14 +2,12 @@
 
 import org.esa.snap.dataio.gdal.GDALLoader;
 
-<<<<<<< HEAD
 import java.util.Collections;
 import java.util.HashMap;
 import java.util.Map;
-=======
+
 import java.lang.reflect.Constructor;
 import java.lang.reflect.Method;
->>>>>>> 6d5e9a31
 
 /**
  * GDAL Reflection class which uses Java reflection API to invoke methods from JNI GDAL
@@ -52,8 +50,6 @@
         }
     }
 
-<<<<<<< HEAD
-=======
     static Object fetchGDALLibraryClassInstance(String className, Class[] argumentsTypes, Object[] arguments) {
         try {
             Class<?> gdalClass = fetchGDALLibraryClass(className);
@@ -63,5 +59,4 @@
             throw new IllegalStateException(ex);
         }
     }
->>>>>>> 6d5e9a31
 }