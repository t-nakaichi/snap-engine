--- conflicted
+++ resolved
@@ -4,16 +4,11 @@
     <parent>
         <groupId>org.esa.snap</groupId>
         <artifactId>snap-engine</artifactId>
-<<<<<<< HEAD
-        <version>7.0.3.2</version>
-=======
         <version>7.0.5-SNAPSHOT</version>
->>>>>>> 7fb25fea
     </parent>
 
     <artifactId>snap-binning</artifactId>
     <packaging>nbm</packaging>
-    <version>7.0.3.3</version>
 
     <name>SNAP Level-3 Binning Processor (GPF)</name>
     <description>The Level-3 Binning Operator performs a spatial and temporal aggregation of a number of input (Level-2) products using the NASA SeaDAS binning scheme. This module has replaced the module 'snap-binning'.</description>
