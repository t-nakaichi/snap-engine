--- conflicted
+++ resolved
@@ -21,10 +21,6 @@
 import com.vividsolutions.jts.geom.Coordinate;
 import com.vividsolutions.jts.geom.Geometry;
 import com.vividsolutions.jts.geom.GeometryFactory;
-<<<<<<< HEAD
-=======
-import com.vividsolutions.jts.geom.LinearRing;
->>>>>>> 6106b46a
 import com.vividsolutions.jts.geom.Polygon;
 import com.vividsolutions.jts.simplify.DouglasPeuckerSimplifier;
 import org.esa.snap.binning.BinningContext;
@@ -54,10 +50,6 @@
 import java.awt.Dimension;
 import java.awt.Point;
 import java.awt.Rectangle;
-<<<<<<< HEAD
-=======
-import java.awt.geom.AffineTransform;
->>>>>>> 6106b46a
 import java.awt.geom.GeneralPath;
 import java.awt.geom.Path2D;
 import java.awt.geom.PathIterator;
@@ -106,15 +98,9 @@
         final MultiLevelImage maskImage;
         if (CompositingType.MOSAICKING.equals(compositingType)) {
             addMaskToProduct(variableContext.getValidMaskExpression(), product, addedVariableBands);
-<<<<<<< HEAD
             MosaickingGrid mosaickingGrid = (MosaickingGrid) planetaryGrid;
             sourceProductGeometry = computeProductGeometry(product);
             product = mosaickingGrid.reprojectToGrid(product);
-=======
-            MosaickingGrid targetGrid = (MosaickingGrid) planetaryGrid;
-            sourceProductGeometry = computeProductGeometry(product);
-            product = targetGrid.reprojectToGrid(product);
->>>>>>> 6106b46a
             maskImage = product.getBand(BINNING_MASK_NAME).getGeophysicalImage();
         } else {
             maskImage = getMaskImage(product, variableContext.getValidMaskExpression());
@@ -124,15 +110,9 @@
 
         final Rectangle[] sliceRectangles;
         if (CompositingType.MOSAICKING.equals(compositingType)) {
-<<<<<<< HEAD
             MosaickingGrid mosaickingGrid = (MosaickingGrid) planetaryGrid;
             Dimension tileSize = product.getPreferredTileSize();
             sliceRectangles = mosaickingGrid.getDataSliceRectangles(sourceProductGeometry, tileSize);
-=======
-            MosaickingGrid targetGrid = (MosaickingGrid) planetaryGrid;
-            Dimension tileSize = product.getPreferredTileSize();
-            sliceRectangles = targetGrid.getDataSliceRectangles(sourceProductGeometry, tileSize);
->>>>>>> 6106b46a
         } else {
             final Dimension defaultSliceDimension = computeDefaultSliceDimension(product);
             sliceRectangles = computeDataSliceRectangles(maskImage, varImages, defaultSliceDimension);
@@ -333,7 +313,6 @@
         return node;
     }
 
-<<<<<<< HEAD
     // duplicate from SupsetOp find the right place for it
     private static Geometry computeProductGeometry(Product product) {
          final GeneralPath[] paths = ProductUtils.createGeoBoundaryPaths(product);
@@ -371,44 +350,4 @@
 
          return factory.createPolygon(factory.createLinearRing(coordinates), null);
      }
-=======
-    private static Geometry computeProductGeometry(Product product) {
-        GeneralPath[] paths = ProductUtils.createGeoBoundaryPaths(product);
-        Polygon[] polygons = new Polygon[paths.length];
-        GeometryFactory factory = new GeometryFactory();
-
-        for(int i = 0; i < paths.length; ++i) {
-            polygons[i] = convertAwtPathToJtsPolygon(paths[i], factory);
-        }
-
-        DouglasPeuckerSimplifier peuckerSimplifier = new DouglasPeuckerSimplifier((Geometry)(polygons.length == 1 ? polygons[0] : factory.createMultiPolygon(polygons)));
-        return peuckerSimplifier.getResultGeometry();
-    }
-
-    private static Polygon convertAwtPathToJtsPolygon(Path2D path, GeometryFactory factory) {
-        PathIterator pathIterator = path.getPathIterator((AffineTransform)null);
-        ArrayList<double[]> coordList = new ArrayList();
-
-        int i1;
-        for(int lastOpenIndex = 0; !pathIterator.isDone(); pathIterator.next()) {
-            double[] coords = new double[6];
-            i1 = pathIterator.currentSegment(coords);
-            if (i1 == 4) {
-                coordList.add(coordList.get(lastOpenIndex));
-                lastOpenIndex = coordList.size();
-            } else {
-                coordList.add(coords);
-            }
-        }
-
-        Coordinate[] coordinates = new Coordinate[coordList.size()];
-
-        for(i1 = 0; i1 < coordinates.length; ++i1) {
-            double[] coord = (double[])coordList.get(i1);
-            coordinates[i1] = new Coordinate(coord[0], coord[1]);
-        }
-
-        return factory.createPolygon(factory.createLinearRing(coordinates), (LinearRing[])null);
-    }
->>>>>>> 6106b46a
 }