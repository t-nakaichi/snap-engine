/*
 * Copyright (C) 2014 Brockmann Consult GmbH (info@brockmann-consult.de)
 *
 * This program is free software; you can redistribute it and/or modify it
 * under the terms of the GNU General Public License as published by the Free
 * Software Foundation; either version 3 of the License, or (at your option)
 * any later version.
 * This program is distributed in the hope that it will be useful, but WITHOUT
 * ANY WARRANTY; without even the implied warranty of MERCHANTABILITY or
 * FITNESS FOR A PARTICULAR PURPOSE. See the GNU General Public License for
 * more details.
 *
 * You should have received a copy of the GNU General Public License along
 * with this program; if not, see http://www.gnu.org/licenses/
 */

package org.esa.snap.binning.support;

import com.vividsolutions.jts.geom.Coordinate;
import com.vividsolutions.jts.geom.Envelope;
import com.vividsolutions.jts.geom.Geometry;
import com.vividsolutions.jts.geom.GeometryFactory;
<<<<<<< HEAD
import org.esa.snap.binning.MosaickingGrid;
=======
import com.vividsolutions.jts.geom.Polygon;
import com.vividsolutions.jts.simplify.DouglasPeuckerSimplifier;
import org.esa.snap.binning.MosaickingGrid;
import org.esa.snap.binning.PlanetaryGrid;
>>>>>>> 6106b46a
import org.esa.snap.core.datamodel.CrsGeoCoding;
import org.esa.snap.core.datamodel.GeoCoding;
import org.esa.snap.core.datamodel.Product;
import org.esa.snap.core.gpf.common.reproject.ReprojectionOp;
import org.esa.snap.core.image.ImageManager;
import org.esa.snap.core.util.ProductUtils;
import org.geotools.referencing.crs.DefaultGeographicCRS;
import org.opengis.referencing.FactoryException;
import org.opengis.referencing.operation.TransformException;

import java.awt.*;
import java.util.ArrayList;
import java.util.List;

/**
 * Implementation of a PlanetaryGrid that uses a Plate Carree grid layout.
 *
 * @author Marco Zühlke
 */
public class PlateCarreeGrid implements MosaickingGrid {

    private final int numRows;
    private final int numCols;
    private final double pixelSize;
    private final double[] latBin;
    private GeometryFactory geometryFactory;

    public PlateCarreeGrid() {
        this(SEAGrid.DEFAULT_NUM_ROWS);
    }

    public PlateCarreeGrid(int numRows) {
        if (numRows < 2) {
            throw new IllegalArgumentException("numRows < 2");
        }
        if (numRows % 2 != 0) {
            throw new IllegalArgumentException("numRows % 2 != 0");
        }

        this.numRows = numRows;
        this.numCols = numRows * 2;
        this.pixelSize = 360.0 / numCols;

        this.latBin = new double[numRows];
        for (int row = 0; row < numRows; row++) {
            this.latBin[row] = 90.0 - (row + 0.5) * 180.0 / numRows;
        }
        this.geometryFactory = new GeometryFactory();
    }

    @Override
    public long getBinIndex(double lat, double lon) {
        final long row = getRowIndex(lat);
        final long col = getColIndex(lon);
        return row * numCols + col;
    }

    @Override
    public int getRowIndex(long binIndex) {
        return (int) (binIndex / numCols);
    }

    @Override
    public long getNumBins() {
        return ((long) numRows) * (long) numCols;
    }

    @Override
    public int getNumRows() {
        return numRows;
    }

    @Override
    public int getNumCols(int row) {
        return numCols;
    }

    @Override
    public long getFirstBinIndex(int row) {
        return ((long) row) * ((long) numCols);
    }

    @Override
    public double getCenterLat(int row) {
        return latBin[row];
    }

    @Override
    public double[] getCenterLatLon(long binIndex) {
        final int row = getRowIndex(binIndex);
        return new double[]{
                getCenterLat(row),
                getCenterLon((int) (binIndex % numCols))
        };
    }

    private double getCenterLon(int col) {
        return 360.0 * (col + 0.5) / numCols - 180.0;
    }


    private int getColIndex(double lon) {
        if (lon <= -180.0) {
            return 0;
        }
        if (lon >= 180.0) {
            return numCols - 1;
        }
        return (int) ((180.0 + lon) * numCols / 360.0);
    }

    private int getRowIndex(double lat) {
        if (lat <= -90.0) {
            return numRows - 1;
        }
        if (lat >= 90.0) {
            return 0;
        }
        return (numRows - 1) - (int) ((90.0 + lat) * (numRows / 180.0));
    }

    @Override
    public Product reprojectToGrid(Product sourceProduct) {
        final ReprojectionOp repro = new ReprojectionOp();

        repro.setParameter("resampling", "Nearest");
        repro.setParameter("includeTiePointGrids", true);
        repro.setParameter("orientation", 0.0);
        repro.setParameter("pixelSizeX", pixelSize);
        repro.setParameter("pixelSizeY", pixelSize);
        repro.setParameter("crs", DefaultGeographicCRS.WGS84.toString());

        Dimension tileSize = ImageManager.getPreferredTileSize(sourceProduct);
        repro.setParameter("tileSizeX", tileSize.width);
        repro.setParameter("tileSizeY", tileSize.height);

        int width = numCols;
        int height = numRows;
        double x = width / 2.0;
        double y = height / 2.0;

        repro.setParameter("easting", 0.0);
        repro.setParameter("northing", 0.0);
        repro.setParameter("referencePixelX", x);
        repro.setParameter("referencePixelY", y);
        repro.setParameter("width", width);
        repro.setParameter("height", height);

        repro.setSourceProduct(sourceProduct);
        Product targetProduct = repro.getTargetProduct();
        // reprojected products lack time information
        targetProduct.setStartTime(sourceProduct.getStartTime());
        targetProduct.setEndTime(sourceProduct.getEndTime());
        return targetProduct;
    }

    @Override
    public GeoCoding getGeoCoding(Rectangle outputRegion) {
        try {
            return new CrsGeoCoding(DefaultGeographicCRS.WGS84,
                                    outputRegion.width,
                                    outputRegion.height,
                                    -180.0 + pixelSize * outputRegion.x,
                                    90.0 - pixelSize * outputRegion.y,
                                    pixelSize,
                                    pixelSize,
                                    0.0, 0.0);
        } catch (FactoryException | TransformException e) {
            throw new IllegalArgumentException(e);
        }
    }

    @Override
<<<<<<< HEAD
=======
    public Product reprojectToGrid(Product var1) {
        return reprojectToPlateCareeGrid(var1);
    }

>>>>>>> 6106b46a
    public Rectangle[] getDataSliceRectangles(Geometry productGeometry, Dimension tileSize) {
        Rectangle productBoundingBox = computeBounds(productGeometry);
        Rectangle gridAlignedBoundingBox = alignToTileGrid(productBoundingBox, tileSize);
        final int xStart = gridAlignedBoundingBox.x / tileSize.width;
        final int yStart = gridAlignedBoundingBox.y / tileSize.height;
        final int width = gridAlignedBoundingBox.width / tileSize.width;
        final int height = gridAlignedBoundingBox.height / tileSize.height;
        List<Rectangle> rectangles = new ArrayList<Rectangle>(width * height);

        for (int y = yStart; y < yStart + height; y++) {
            for (int x = xStart; x < xStart + width; x++) {
                Geometry tileGeometry = getTileGeometry(x, y, tileSize);
                Geometry intersection = productGeometry.intersection(tileGeometry);
                if (!intersection.isEmpty() && intersection.getDimension() == 2) {
                    Rectangle tileRect = new Rectangle(x * tileSize.width, y * tileSize.height, tileSize.width,
                                                       tileSize.height);
                    rectangles.add(productBoundingBox.intersection(tileRect));
                }
            }
        }
        return rectangles.toArray(new Rectangle[rectangles.size()]);
    }

    @Override
    public GeoCoding getGeoCoding(Rectangle outputRegion) {
        try {
            return new CrsGeoCoding(DefaultGeographicCRS.WGS84, outputRegion.width, outputRegion.height, -180.0D + this.pixelSize * (double)outputRegion.x, 90.0D - this.pixelSize * (double)outputRegion.y, this.pixelSize, this.pixelSize, 0.0D, 0.0D);
        } catch (TransformException | FactoryException var3) {
            throw new IllegalArgumentException(var3);
        }
    }

    private Rectangle computeBounds(Geometry roiGeometry) {
        Rectangle region = new Rectangle(numCols, numRows);
        if (roiGeometry != null) {
            final Coordinate[] coordinates = roiGeometry.getBoundary().getCoordinates();
            double gxmin = Double.POSITIVE_INFINITY;
            double gxmax = Double.NEGATIVE_INFINITY;
            double gymin = Double.POSITIVE_INFINITY;
            double gymax = Double.NEGATIVE_INFINITY;
            for (Coordinate coordinate : coordinates) {
                gxmin = Math.min(gxmin, coordinate.x);
                gxmax = Math.max(gxmax, coordinate.x);
                gymin = Math.min(gymin, coordinate.y);
                gymax = Math.max(gymax, coordinate.y);
            }
            final int x = (int) Math.floor((180.0 + gxmin) / pixelSize);
            final int y = (int) Math.floor((90.0 - gymax) / pixelSize);
            final int width = (int) Math.ceil((gxmax - gxmin) / pixelSize);
            final int height = (int) Math.ceil((gymax - gymin) / pixelSize);
            final Rectangle unclippedOutputRegion = new Rectangle(x, y, width, height);
            region = unclippedOutputRegion.intersection(region);
        }
        return region;
    }

    private Rectangle alignToTileGrid(Rectangle rectangle, Dimension tileSize) {
        int minX = rectangle.x / tileSize.width * tileSize.width;
        int maxX = (rectangle.x + rectangle.width + tileSize.width - 1) / tileSize.width * tileSize.width;
        int minY = (rectangle.y / tileSize.height) * tileSize.height;
        int maxY = (rectangle.y + rectangle.height + tileSize.height - 1) / tileSize.height * tileSize.height;

        return new Rectangle(minX, minY, maxX - minX, maxY - minY);
    }

    private Geometry getTileGeometry(int tileX, int tileY, Dimension tileSize) {
        int tileWidth = tileSize.width;
        int tileHeight = tileSize.height;
        double x1 = tileXToDegree(tileX, tileWidth);
        double x2 = tileXToDegree(tileX + 1, tileWidth);
        double y1 = tileYToDegree(tileY, tileHeight);
        double y2 = tileYToDegree(tileY + 1, tileHeight);

        return geometryFactory.toGeometry(new Envelope(x1, x2, y1, y2));
    }

    private double tileXToDegree(int tileX, int tileWidth) {
        return (tileX * tileWidth * 360.0 / numCols) - 180.0;
    }

    private double tileYToDegree(int tileY, int tileHeight) {
        return  90.0 - (tileY * tileHeight * 180.0 / numRows);
    }
}<|MERGE_RESOLUTION|>--- conflicted
+++ resolved
@@ -20,14 +20,7 @@
 import com.vividsolutions.jts.geom.Envelope;
 import com.vividsolutions.jts.geom.Geometry;
 import com.vividsolutions.jts.geom.GeometryFactory;
-<<<<<<< HEAD
 import org.esa.snap.binning.MosaickingGrid;
-=======
-import com.vividsolutions.jts.geom.Polygon;
-import com.vividsolutions.jts.simplify.DouglasPeuckerSimplifier;
-import org.esa.snap.binning.MosaickingGrid;
-import org.esa.snap.binning.PlanetaryGrid;
->>>>>>> 6106b46a
 import org.esa.snap.core.datamodel.CrsGeoCoding;
 import org.esa.snap.core.datamodel.GeoCoding;
 import org.esa.snap.core.datamodel.Product;
@@ -184,30 +177,12 @@
         return targetProduct;
     }
 
-    @Override
-    public GeoCoding getGeoCoding(Rectangle outputRegion) {
-        try {
-            return new CrsGeoCoding(DefaultGeographicCRS.WGS84,
-                                    outputRegion.width,
-                                    outputRegion.height,
-                                    -180.0 + pixelSize * outputRegion.x,
-                                    90.0 - pixelSize * outputRegion.y,
-                                    pixelSize,
-                                    pixelSize,
-                                    0.0, 0.0);
-        } catch (FactoryException | TransformException e) {
-            throw new IllegalArgumentException(e);
-        }
-    }
-
-    @Override
-<<<<<<< HEAD
-=======
+
+    @Override
     public Product reprojectToGrid(Product var1) {
         return reprojectToPlateCareeGrid(var1);
     }
 
->>>>>>> 6106b46a
     public Rectangle[] getDataSliceRectangles(Geometry productGeometry, Dimension tileSize) {
         Rectangle productBoundingBox = computeBounds(productGeometry);
         Rectangle gridAlignedBoundingBox = alignToTileGrid(productBoundingBox, tileSize);
@@ -235,8 +210,8 @@
     public GeoCoding getGeoCoding(Rectangle outputRegion) {
         try {
             return new CrsGeoCoding(DefaultGeographicCRS.WGS84, outputRegion.width, outputRegion.height, -180.0D + this.pixelSize * (double)outputRegion.x, 90.0D - this.pixelSize * (double)outputRegion.y, this.pixelSize, this.pixelSize, 0.0D, 0.0D);
-        } catch (TransformException | FactoryException var3) {
-            throw new IllegalArgumentException(var3);
+        } catch (TransformException | FactoryException e) {
+            throw new IllegalArgumentException(e);
         }
     }
 
@@ -291,4 +266,45 @@
     private double tileYToDegree(int tileY, int tileHeight) {
         return  90.0 - (tileY * tileHeight * 180.0 / numRows);
     }
+
+    // TODO Compare with implementation in SubsetOp
+    public Geometry computeProductGeometry(Product product) {
+        try {
+            final GeneralPath[] paths = ProductUtils.createGeoBoundaryPaths(product);
+            final Polygon[] polygons = new Polygon[paths.length];
+
+            for (int i = 0; i < paths.length; i++) {
+                polygons[i] = convertToJtsPolygon(paths[i].getPathIterator(null));
+            }
+            final DouglasPeuckerSimplifier peuckerSimplifier = new DouglasPeuckerSimplifier(
+                    polygons.length == 1 ? polygons[0] : geometryFactory.createMultiPolygon(polygons));
+            return peuckerSimplifier.getResultGeometry();
+        } catch (Exception e) {
+            return null;
+        }
+    }
+
+    private Polygon convertToJtsPolygon(PathIterator pathIterator) {
+        ArrayList<double[]> coordList = new ArrayList<double[]>();
+        int lastOpenIndex = 0;
+        while (!pathIterator.isDone()) {
+            final double[] coords = new double[6];
+            final int segType = pathIterator.currentSegment(coords);
+            if (segType == PathIterator.SEG_CLOSE) {
+                // we should only detect a single SEG_CLOSE
+                coordList.add(coordList.get(lastOpenIndex));
+                lastOpenIndex = coordList.size();
+            } else {
+                coordList.add(coords);
+            }
+            pathIterator.next();
+        }
+        final Coordinate[] coordinates = new Coordinate[coordList.size()];
+        for (int i1 = 0; i1 < coordinates.length; i1++) {
+            final double[] coord = coordList.get(i1);
+            coordinates[i1] = new Coordinate(coord[0], coord[1]);
+        }
+        return geometryFactory.createPolygon(geometryFactory.createLinearRing(coordinates), null);
+    }
+
 }