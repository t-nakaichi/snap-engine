--- conflicted
+++ resolved
@@ -789,92 +789,6 @@
         return BandMergeDescriptor.create(colorImage, alphaImage, hints);
     }
 
-<<<<<<< HEAD
-    /**
-     * Creates a ROI for the given band.
-     *
-     * @param rasterDataNode the band
-     * @param level          the level
-     * @return the ROI, or null if the band has no valid ROI definition
-     * @deprecated since BEAM 4.7, no replacement.
-     */
-    @Deprecated
-    public RenderedImage createRoiMaskImage(final RasterDataNode rasterDataNode, int level) {
-        final ROIDefinition roiDefinition = rasterDataNode.getROIDefinition();
-        if (roiDefinition == null) {
-            return null;
-        }
-
-        List<RenderedImage> roiImages = new ArrayList<RenderedImage>(4);
-
-        // Step 1:  insert ROI pixels determined by bitmask expression
-        String bitmaskExpr = roiDefinition.getBitmaskExpr();
-        if (!StringUtils.isNullOrEmpty(bitmaskExpr) && roiDefinition.isBitmaskEnabled()) {
-            roiImages.add(getMaskImage(rasterDataNode.getProduct(), bitmaskExpr, level));
-        }
-
-        // Step 2:  insert ROI pixels within value range
-        if (roiDefinition.isValueRangeEnabled()) {
-            final String escapedName = BandArithmetic.createExternalName(rasterDataNode.getName());
-            String rangeExpr = escapedName + " >= " + roiDefinition.getValueRangeMin() + " && "
-                    + escapedName + " <= " + roiDefinition.getValueRangeMax();
-            final String validMaskExpression = rasterDataNode.getValidMaskExpression();
-            if (validMaskExpression != null) {
-                rangeExpr += " && " + validMaskExpression;
-            }
-            roiImages.add(getMaskImage(rasterDataNode.getProduct(), rangeExpr, level));
-        }
-
-        final MultiLevelModel multiLevelModel = getMultiLevelModel(rasterDataNode);
-
-        // Step 3:  insert ROI pixels for pins
-        if (roiDefinition.isPinUseEnabled() && rasterDataNode.getProduct().getPinGroup().getNodeCount() > 0) {
-            roiImages.add(new PlacemarkMaskOpImage(rasterDataNode.getProduct(),
-                                                   PinDescriptor.INSTANCE, 1,
-                                                   rasterDataNode.getSceneRasterWidth(),
-                                                   rasterDataNode.getSceneRasterHeight(),
-                                                   ResolutionLevel.create(multiLevelModel, level)));
-        }
-
-        // Step 4:  insert ROI pixels within shape
-        Figure roiShapeFigure = roiDefinition.getShapeFigure();
-        if (roiDefinition.isShapeEnabled() && roiShapeFigure != null) {
-            final Shape roiShape = roiShapeFigure.getAsArea();
-            roiImages.add(new ShapeMaskOpImage(roiShape,
-                                               rasterDataNode.getSceneRasterWidth(),
-                                               rasterDataNode.getSceneRasterHeight(),
-                                               rasterDataNode.getProduct().getPreferredTileSize(),
-                                               ResolutionLevel.create(multiLevelModel, level)));
-        }
-
-        if (roiImages.isEmpty()) {
-            // todo - null is returned whenever a shape is converted into a ROI for any but the first time
-            // todo - may be this problem is due to concurrency issues (nf, 08.2008)
-            return null;
-        }
-
-        RenderedImage roiImage = roiImages.get(0);
-
-        // Step 5: combine ROIs
-        for (int i = 1; i < roiImages.size(); i++) {
-            RenderedImage roiImage2 = roiImages.get(i);
-            if (roiDefinition.isOrCombined()) {
-                roiImage = MaxDescriptor.create(roiImage, roiImage2, null);
-            } else {
-                roiImage = MinDescriptor.create(roiImage, roiImage2, null);
-            }
-        }
-
-        // Step 6:  invert ROI pixels
-        if (roiDefinition.isInverted()) {
-            roiImage = InvertDescriptor.create(roiImage, null);
-        }
-
-        return roiImage;
-    }
-
-=======
->>>>>>> 7f0b7bb0
     public static RenderedImage createFormatOp(RenderedImage image, int dataType) {
         if (image.getSampleModel().getDataType() == dataType) {
             return PlanarImage.wrapRenderedImage(image);
