/*
 * Copyright (C) 2013 Brockmann Consult GmbH (info@brockmann-consult.de)
 *
 * This program is free software; you can redistribute it and/or modify it
 * under the terms of the GNU General Public License as published by the Free
 * Software Foundation; either version 3 of the License, or (at your option)
 * any later version.
 * This program is distributed in the hope that it will be useful, but WITHOUT
 * ANY WARRANTY; without even the implied warranty of MERCHANTABILITY or
 * FITNESS FOR A PARTICULAR PURPOSE. See the GNU General Public License for
 * more details.
 *
 * You should have received a copy of the GNU General Public License along
 * with this program; if not, see http://www.gnu.org/licenses/
 */

package org.esa.beam.jai;

import com.bc.ceres.core.Assert;
import com.bc.ceres.core.ProgressMonitor;
import com.bc.ceres.core.SubProgressMonitor;
import com.bc.ceres.glevel.MultiLevelImage;
import com.bc.ceres.glevel.MultiLevelModel;
import com.bc.ceres.glevel.MultiLevelSource;
import com.bc.ceres.glevel.support.AbstractMultiLevelSource;
import com.bc.ceres.glevel.support.DefaultMultiLevelImage;
import com.bc.ceres.glevel.support.DefaultMultiLevelModel;
import com.bc.ceres.glevel.support.DefaultMultiLevelSource;
import com.bc.ceres.jai.operator.ReinterpretDescriptor;
import org.esa.beam.framework.datamodel.Band;
import org.esa.beam.framework.datamodel.ColorPaletteDef;
import org.esa.beam.framework.datamodel.GeoCoding;
import org.esa.beam.framework.datamodel.ImageInfo;
import org.esa.beam.framework.datamodel.Product;
import org.esa.beam.framework.datamodel.ProductData;
import org.esa.beam.framework.datamodel.ProductNode;
import org.esa.beam.framework.datamodel.ProductNodeEvent;
import org.esa.beam.framework.datamodel.ProductNodeListener;
import org.esa.beam.framework.datamodel.ProductNodeListenerAdapter;
import org.esa.beam.framework.datamodel.RGBChannelDef;
import org.esa.beam.framework.datamodel.RasterDataNode;
import org.esa.beam.framework.datamodel.Scene;
import org.esa.beam.framework.datamodel.SceneFactory;
import org.esa.beam.framework.datamodel.Stx;
import org.esa.beam.util.Debug;
import org.esa.beam.util.ImageUtils;
import org.esa.beam.util.IntMap;
import org.esa.beam.util.jai.JAIUtils;
import org.esa.beam.util.math.MathUtils;
import org.geotools.referencing.crs.DefaultImageCRS;
import org.geotools.referencing.cs.DefaultCartesianCS;
import org.geotools.referencing.datum.DefaultImageDatum;
import org.opengis.referencing.crs.CoordinateReferenceSystem;
import org.opengis.referencing.crs.ImageCRS;
import org.opengis.referencing.datum.PixelInCell;
import org.opengis.referencing.operation.MathTransform;

import javax.media.jai.Histogram;
import javax.media.jai.ImageLayout;
import javax.media.jai.JAI;
import javax.media.jai.LookupTableJAI;
import javax.media.jai.PlanarImage;
import javax.media.jai.RenderedOp;
import javax.media.jai.operator.BandMergeDescriptor;
import javax.media.jai.operator.BandSelectDescriptor;
import javax.media.jai.operator.ClampDescriptor;
import javax.media.jai.operator.CompositeDescriptor;
import javax.media.jai.operator.ConstantDescriptor;
import javax.media.jai.operator.FormatDescriptor;
import javax.media.jai.operator.InvertDescriptor;
import javax.media.jai.operator.LookupDescriptor;
import javax.media.jai.operator.MatchCDFDescriptor;
import javax.media.jai.operator.MaxDescriptor;
import javax.media.jai.operator.MinDescriptor;
import javax.media.jai.operator.MultiplyConstDescriptor;
import javax.media.jai.operator.RescaleDescriptor;
import java.awt.Color;
import java.awt.Dimension;
import java.awt.Point;
import java.awt.Rectangle;
import java.awt.RenderingHints;
import java.awt.Transparency;
import java.awt.color.ColorSpace;
import java.awt.geom.AffineTransform;
import java.awt.image.ColorModel;
import java.awt.image.ComponentColorModel;
import java.awt.image.DataBuffer;
import java.awt.image.RenderedImage;
import java.awt.image.SampleModel;
import java.awt.image.renderable.ParameterBlock;
import java.lang.ref.WeakReference;
import java.util.Arrays;
import java.util.HashMap;
import java.util.Iterator;
import java.util.Map;
import java.util.Set;


/**
 * This class provides most of the new imaging features introduced in BEAM 4.5.
 * <p><i>WARNING:</i> Although {@code ImageManager} is intended to belong to the public BEAM API you should use it
 * with care, since it is still under development and may change slightly in forthcoming versions.</p>
 */
public class ImageManager {

    /**
     * The default BEAM image coordinate reference system.
     */
    public static final ImageCRS DEFAULT_IMAGE_CRS = new DefaultImageCRS("BEAM_IMAGE_CRS",
                                                                         new DefaultImageDatum("BEAM_IMAGE_DATUM", PixelInCell.CELL_CORNER),
                                                                         DefaultCartesianCS.DISPLAY);

    private static final boolean CACHE_INTERMEDIATE_TILES = Boolean.getBoolean(
            "beam.imageManager.enableIntermediateTileCaching");

    private final Map<MaskKey, MultiLevelImage> maskImageMap = new HashMap<>(101);
    private final ProductNodeListener rasterDataChangeListener;

    public static ImageManager getInstance() {
        return Holder.instance;
    }

    public ImageManager() {
        this.rasterDataChangeListener = new RasterDataChangeListener();
    }

    public synchronized void dispose() {
        for (MultiLevelSource multiLevelSource : maskImageMap.values()) {
            multiLevelSource.reset();
        }
        maskImageMap.clear();
    }

    /**
     * Gets the model that describes an image pyramid.
     * If the given raster data node gas a source image set, its model will be returned.
     * Otherwise a new model will be created using {@link #createMultiLevelModel}.
     *
     * @param rasterDataNode The raster data node, for which an image pyramid model is requested.
     * @return The image pyramid model.
     */
    public static MultiLevelModel getMultiLevelModel(RasterDataNode rasterDataNode) {
        if (rasterDataNode.isSourceImageSet()) {
            return rasterDataNode.getSourceImage().getModel();
        }
        return createMultiLevelModel(rasterDataNode);
    }

    public static AffineTransform getImageToModelTransform(GeoCoding geoCoding) {
        if (geoCoding == null) {
            return new AffineTransform();
        }
        final MathTransform image2Map = geoCoding.getImageToMapTransform();
        if (image2Map instanceof AffineTransform) {
            return new AffineTransform((AffineTransform) image2Map);
        }
        return new AffineTransform();
    }

    /**
     * Gets the coordinate reference system used for the model space. The model space is coordinate system
     * that is used to render images for display.
     *
     * @param geoCoding A geo-coding, may be {@code null}.
     * @return The coordinate reference system used for the model space. If {@code geoCoding} is {@code null},
     *         it will be a default image coordinate reference system (an instance of {@code org.opengis.referencing.crs.ImageCRS}).
     */
    public static CoordinateReferenceSystem getModelCrs(GeoCoding geoCoding) {
        if (geoCoding != null) {
            final MathTransform image2Map = geoCoding.getImageToMapTransform();
            if (image2Map instanceof AffineTransform) {
                return geoCoding.getMapCRS();
            }
            return geoCoding.getImageCRS();
        } else {
            return DEFAULT_IMAGE_CRS;
        }
    }

    public PlanarImage getSourceImage(RasterDataNode rasterDataNode, int level) {
        return getLevelImage(rasterDataNode.getSourceImage(), level);
    }


    public PlanarImage getValidMaskImage(final RasterDataNode rasterDataNode, int level) {
        if (rasterDataNode.isValidMaskUsed()) {
            return getLevelImage(rasterDataNode.getValidMaskImage(), level);
        }
        return null;
    }

    public PlanarImage getGeophysicalImage(RasterDataNode rasterDataNode, int level) {
        return getLevelImage(rasterDataNode.getGeophysicalImage(), level);
    }

    public static ImageLayout createSingleBandedImageLayout(RasterDataNode rasterDataNode) {
        return createSingleBandedImageLayout(rasterDataNode,
                                             getDataBufferType(rasterDataNode.getDataType()));
    }

    public static ImageLayout createSingleBandedImageLayout(RasterDataNode rasterDataNode, int dataBufferType) {
        int width = rasterDataNode.getSceneRasterWidth();
        int height = rasterDataNode.getSceneRasterHeight();
        Dimension tileSize = getPreferredTileSize(rasterDataNode.getProduct());
        return createSingleBandedImageLayout(dataBufferType, width, height, tileSize.width, tileSize.height);
    }

    public static ImageLayout createSingleBandedImageLayout(int dataBufferType,
                                                            int width,
                                                            int height,
                                                            int tileWidth,
                                                            int tileHeight) {
        SampleModel sampleModel = ImageUtils.createSingleBandedSampleModel(dataBufferType, tileWidth, tileHeight);
        ColorModel colorModel = PlanarImage.createColorModel(sampleModel);
        return new ImageLayout(0, 0,
                               width,
                               height,
                               0, 0,
                               tileWidth,
                               tileHeight,
                               sampleModel,
                               colorModel);
    }

    public static ImageLayout createSingleBandedImageLayout(int dataBufferType,
                                                            int sourceWidth,
                                                            int sourceHeight,
                                                            Dimension tileSize,
                                                            ResolutionLevel level) {
        return createSingleBandedImageLayout(dataBufferType,
                                             null,
                                             sourceWidth,
                                             sourceHeight,
                                             tileSize,
                                             level);
    }

    public static ImageLayout createSingleBandedImageLayout(int dataBufferType,
                                                            Point sourcePos,
                                                            int sourceWidth,
                                                            int sourceHeight,
                                                            Dimension tileSize,
                                                            ResolutionLevel level) {
        if (sourceWidth < 0) {
            throw new IllegalArgumentException("sourceWidth");
        }
        if (sourceHeight < 0) {
            throw new IllegalArgumentException("sourceHeight");
        }
        Assert.notNull("level");
        /*
        final Rectangle destRectangle = AbstractMultiLevelSource.getImageRectangle(sourcePos != null ? sourcePos.x : 0,
                                                                                   sourcePos != null ? sourcePos.y : 0,
                                                                                   sourceWidth,
                                                                                   sourceHeight,
                                                                                   level.getScale());
                                                                                   */

        Rectangle sourceBounds = new Rectangle(sourcePos != null ? sourcePos.x : 0,
                                               sourcePos != null ? sourcePos.y : 0,
                                               sourceWidth,
                                               sourceHeight);
        final Rectangle destBounds = DefaultMultiLevelSource.getLevelImageBounds(sourceBounds, level.getScale());

        final int destWidth = destBounds.width;
        final int destHeight = destBounds.height;
        tileSize = tileSize != null ? tileSize : JAIUtils.computePreferredTileSize(destWidth, destHeight, 1);
        SampleModel sampleModel = ImageUtils.createSingleBandedSampleModel(dataBufferType,
                                                                           tileSize.width, tileSize.height);
        ColorModel colorModel = PlanarImage.createColorModel(sampleModel);

        if (colorModel == null) {
            final int dataType = sampleModel.getDataType();
            ColorSpace cs = ColorSpace.getInstance(ColorSpace.CS_GRAY);
            int[] nBits = {DataBuffer.getDataTypeSize(dataType)};
            colorModel = new ComponentColorModel(cs, nBits, false, true,
                                                 Transparency.OPAQUE,
                                                 dataType);
        }

        return new ImageLayout(destBounds.x,
                               destBounds.y,
                               destWidth,
                               destHeight,
                               0, 0,
                               tileSize.width,
                               tileSize.height,
                               sampleModel,
                               colorModel);
    }

    public static int getDataBufferType(int productDataType) {
        switch (productDataType) {
            case ProductData.TYPE_INT8:
            case ProductData.TYPE_UINT8:
                return DataBuffer.TYPE_BYTE;
            case ProductData.TYPE_INT16:
                return DataBuffer.TYPE_SHORT;
            case ProductData.TYPE_UINT16:
                return DataBuffer.TYPE_USHORT;
            case ProductData.TYPE_INT32:
            case ProductData.TYPE_UINT32:
                return DataBuffer.TYPE_INT;
            case ProductData.TYPE_FLOAT32:
                return DataBuffer.TYPE_FLOAT;
            case ProductData.TYPE_FLOAT64:
                return DataBuffer.TYPE_DOUBLE;
            default:
                throw new IllegalArgumentException("productDataType");
        }
    }

    public static int getProductDataType(int dataBufferType) {
        switch (dataBufferType) {
            case DataBuffer.TYPE_BYTE:
                return ProductData.TYPE_UINT8;
            case DataBuffer.TYPE_SHORT:
                return ProductData.TYPE_INT16;
            case DataBuffer.TYPE_USHORT:
                return ProductData.TYPE_UINT16;
            case DataBuffer.TYPE_INT:
                return ProductData.TYPE_INT32;
            case DataBuffer.TYPE_FLOAT:
                return ProductData.TYPE_FLOAT32;
            case DataBuffer.TYPE_DOUBLE:
                return ProductData.TYPE_FLOAT64;
            default:
                throw new IllegalArgumentException("dataBufferType");
        }
    }

    public static Dimension getPreferredTileSize(Product product) {
        Dimension tileSize;
        final Dimension preferredTileSize = product.getPreferredTileSize();
        if (preferredTileSize != null) {
            tileSize = preferredTileSize;
        } else {
            tileSize = JAIUtils.computePreferredTileSize(product.getSceneRasterWidth(),
                                                         product.getSceneRasterHeight(), 1);
        }
        return tileSize;
    }

    public RenderedImage createColoredBandImage(RasterDataNode[] rasterDataNodes,
                                                ImageInfo imageInfo,
                                                int level) {
        Assert.notNull(rasterDataNodes, "rasterDataNodes");
        Assert.state(rasterDataNodes.length == 1
                             || rasterDataNodes.length == 3
                             || rasterDataNodes.length == 4,
                     "invalid number of bands"
        );

        prepareImageInfos(rasterDataNodes, ProgressMonitor.NULL);
        if (rasterDataNodes.length == 1) {
            return createColored1BandImage(rasterDataNodes[0], imageInfo, level);
        } else {
            return createColored3BandImage(rasterDataNodes, imageInfo, level);
        }
    }

    /**
     * Creates a model for an image pyramid. The method makes us of the
     * {@link org.esa.beam.framework.datamodel.Product#getNumResolutionsMax()} method in order to determine the
     * number of resolution levels for the pyramid.
     *
     * @param productNode The product node requesting the model.
     * @return A new image pyramid model.
     */
    public static MultiLevelModel createMultiLevelModel(ProductNode productNode) {
        final Scene scene = SceneFactory.createScene(productNode);
        if (scene == null) {
            return null;
        }
        final int w = scene.getRasterWidth();
        final int h = scene.getRasterHeight();

        final AffineTransform i2mTransform = getImageToModelTransform(scene.getGeoCoding());
        final Product product = scene.getProduct();
        if (product != null && product.getNumResolutionsMax() > 0) {
            return new DefaultMultiLevelModel(product.getNumResolutionsMax(), i2mTransform, w, h);
        } else {
            return new DefaultMultiLevelModel(i2mTransform, w, h);
        }
    }

<<<<<<< HEAD
    private RenderedImage createColored1BandImage(RasterDataNode raster, ImageInfo imageInfo, int level) {
        Assert.notNull(raster, "raster");
        Assert.notNull(imageInfo, "imageInfo");
        RenderedImage sourceImage = getSourceImage(raster, level);
        RenderedImage validMaskImage = getValidMaskImage(raster, level);
        PlanarImage image = createByteIndexedImage(raster, sourceImage, imageInfo);
        image = createMatchCdfImage(image, imageInfo.getHistogramMatching(), new Stx[]{raster.getStx()});
        image = createLookupRgbImage(raster, image, validMaskImage, imageInfo);
        return image;
=======
    private PlanarImage createColored1BandImage(RasterDataNode valueBand, ImageInfo valueImageInfo, int level) {
        Assert.notNull(valueBand, "valueBand");
        if (valueImageInfo == null) {
            valueImageInfo = valueBand.getImageInfo(ProgressMonitor.NULL);
        }
        Assert.notNull(valueImageInfo, "valueImageInfo");
        PlanarImage sourceImage = getSourceImage(valueBand, level);
        PlanarImage valueImage = createByteIndexedImage(valueBand, sourceImage, valueImageInfo);
        valueImage = createMatchCdfImage(valueImage, valueImageInfo.getHistogramMatching(), new Stx[]{valueBand.getStx()});
        valueImage = createLookupRgbImage(valueBand, valueImage, valueImageInfo);
        PlanarImage validMaskImage = getValidMaskImage(valueBand, level);
        if (validMaskImage != null) {
            valueImage = maskRgbImage(valueImage, validMaskImage, valueImageInfo.getNoDataColor());
        }
        RasterDataNode uncertaintyBand = getUncertaintyBand(valueBand);
        if (uncertaintyBand != null) {
            ImageInfo uncertaintyImageInfo = uncertaintyBand.getImageInfo(ProgressMonitor.NULL);
            PlanarImage uncertaintySourceImage = getSourceImage(uncertaintyBand, level);
            if (uncertaintyImageInfo.getUncertaintyVisualisationMode() == ImageInfo.UncertaintyVisualisationMode.Transparency_Blending) {
                PlanarImage uncertaintyImage = createByteIndexedImage(uncertaintyBand, uncertaintySourceImage, uncertaintyImageInfo, true);
                valueImage = maskRgbImage(valueImage, uncertaintyImage, new Color(0, 0, 0, 0));
            } else if (uncertaintyImageInfo.getUncertaintyVisualisationMode() == ImageInfo.UncertaintyVisualisationMode.Monochromatic_Blending) {
                PlanarImage uncertaintyImage = createByteIndexedImage(uncertaintyBand, uncertaintySourceImage, uncertaintyImageInfo, true);
                valueImage = maskRgbImage(valueImage, uncertaintyImage, uncertaintyImageInfo.getColorPaletteDef().getLastPoint().getColor());
            } else if (uncertaintyImageInfo.getUncertaintyVisualisationMode() == ImageInfo.UncertaintyVisualisationMode.Polychromatic_Blending) {
                PlanarImage uncertaintyImage = createColored1BandImage(uncertaintyBand, uncertaintyImageInfo, level);
                PlanarImage maskImage = createByteIndexedImage(uncertaintyBand, uncertaintySourceImage, uncertaintyImageInfo, true);
                valueImage = maskRgbImage(valueImage, maskImage, uncertaintyImage);
            } else if (uncertaintyImageInfo.getUncertaintyVisualisationMode() == ImageInfo.UncertaintyVisualisationMode.Polychromatic_Overlay) {
                PlanarImage uncertaintyImage = createColored1BandImage(uncertaintyBand, uncertaintyImageInfo, level);
                valueImage = maskRgbImage(valueImage, uncertaintyImage, 0.5);
            }
        }

        return valueImage;
    }

    /**
     * <p><b>Note:</b> This class/interface is part of an interim API that is still under development and expected to
     * change significantly before reaching stability. It is being made available at this early stage to solicit
     * feedback from pioneering adopters on the understanding that any code that uses this API will almost certainly
     * be broken (repeatedly) as the API evolves.</p>
     */
    public static RasterDataNode getUncertaintyBand(RasterDataNode valueBand) {
        final String[] names = {"uncertainty", "error", "variance", "confidence"};
        RasterDataNode uncertaintyBand = null;
        for (String name : names) {
            uncertaintyBand = valueBand.getAncillaryBand(name);
            if (uncertaintyBand != null) {
                break;
            }
        }
        return uncertaintyBand;
    }

    private static PlanarImage maskRgbImage(PlanarImage sourceImage, PlanarImage maskImage, Color maskColor) {
        RenderingHints renderingHints = createDefaultRenderingHints(sourceImage, null);

        boolean targetHasAlpha = sourceImage.getNumBands() == 4 || maskColor.getAlpha() < 255;

        if (sourceImage.getNumBands() == 4) {
            RenderedOp alphaImage = BandSelectDescriptor.create(sourceImage, new int[]{3}, renderingHints);
            maskImage = MinDescriptor.create(maskImage, alphaImage, renderingHints);
            sourceImage = BandSelectDescriptor.create(sourceImage, new int[]{0, 1, 2}, renderingHints);
        }

        RenderedOp maskColorImage = ConstantDescriptor.create((float) sourceImage.getWidth(),
                                                              (float) sourceImage.getHeight(),
                                                              new Byte[]{
                                                                      (byte) maskColor.getRed(),
                                                                      (byte) maskColor.getGreen(),
                                                                      (byte) maskColor.getBlue()
                                                              },
                                                              renderingHints
        );

        RenderedOp maskAlphaImage;
        if (maskColor.getAlpha() < 255) {
            maskAlphaImage = ConstantDescriptor.create((float) sourceImage.getWidth(),
                                                       (float) sourceImage.getHeight(),
                                                       new Byte[]{(byte) maskColor.getAlpha()},
                                                       renderingHints);
        } else {
            maskAlphaImage = null;
        }

        return CompositeDescriptor.create(sourceImage, maskColorImage,
                                          maskImage, maskAlphaImage, false,
                                          targetHasAlpha ? CompositeDescriptor.DESTINATION_ALPHA_LAST : CompositeDescriptor.NO_DESTINATION_ALPHA,
                                          renderingHints);
    }

    private static PlanarImage maskRgbImage(PlanarImage sourceImage, PlanarImage maskColorImage, double transparency) {
        RenderingHints renderingHints = createDefaultRenderingHints(sourceImage, null);

        RenderedImage maskImage = ConstantDescriptor.create((float) sourceImage.getWidth(),
                                                            (float) sourceImage.getHeight(),
                                                            new Byte[]{(byte) (255 * (1.0 - transparency))},
                                                            renderingHints
        );

        boolean targetHasAlpha = sourceImage.getNumBands() == 4 || maskColorImage.getNumBands() == 4;

        if (sourceImage.getNumBands() == 4) {
            RenderedOp alphaImage = BandSelectDescriptor.create(sourceImage, new int[]{3}, renderingHints);
            maskImage = MinDescriptor.create(maskImage, alphaImage, renderingHints);
            sourceImage = BandSelectDescriptor.create(sourceImage, new int[]{0, 1, 2}, renderingHints);
        }

        if (maskColorImage.getNumBands() == 4) {
            RenderedOp alphaImage = BandSelectDescriptor.create(maskColorImage, new int[]{3}, renderingHints);
            maskImage = MinDescriptor.create(maskImage, alphaImage, renderingHints);
            maskColorImage = BandSelectDescriptor.create(maskColorImage, new int[]{0, 1, 2}, renderingHints);
        }

        return CompositeDescriptor.create(sourceImage, maskColorImage,
                                          maskImage, null, false,
                                          targetHasAlpha ? CompositeDescriptor.DESTINATION_ALPHA_LAST : CompositeDescriptor.NO_DESTINATION_ALPHA,
                                          renderingHints);
    }

    private static PlanarImage maskRgbImage(PlanarImage sourceImage, PlanarImage maskImage, PlanarImage maskColorImage) {

        RenderingHints renderingHints = createDefaultRenderingHints(sourceImage, null);

        boolean targetHasAlpha = sourceImage.getNumBands() == 4 || maskColorImage.getNumBands() == 4;

        if (sourceImage.getNumBands() == 4) {
            RenderedOp alphaImage = BandSelectDescriptor.create(sourceImage, new int[]{3}, renderingHints);
            maskImage = MinDescriptor.create(maskImage, alphaImage, renderingHints);
            sourceImage = BandSelectDescriptor.create(sourceImage, new int[]{0, 1, 2}, renderingHints);
        }

        if (maskColorImage.getNumBands() == 4) {
            RenderedOp alphaImage = BandSelectDescriptor.create(maskColorImage, new int[]{3}, renderingHints);
            maskImage = MinDescriptor.create(maskImage, alphaImage, renderingHints);
            maskColorImage = BandSelectDescriptor.create(maskColorImage, new int[]{0, 1, 2}, renderingHints);
        }

        return CompositeDescriptor.create(sourceImage, maskColorImage,
                                          maskImage, null, false,
                                          targetHasAlpha ? CompositeDescriptor.DESTINATION_ALPHA_LAST : CompositeDescriptor.NO_DESTINATION_ALPHA,
                                          renderingHints);
>>>>>>> f0a57917
    }

    private PlanarImage createColored3BandImage(RasterDataNode[] rasters, ImageInfo rgbImageInfo, int level) {
        Assert.notNull(rasters, "rasters");
        Assert.notNull(rgbImageInfo, "rgbImageInfo");
        RenderedImage[] images = new RenderedImage[rasters.length];
        RenderedImage[] validMaskImages = new RenderedImage[rasters.length];
        Stx[] stxs = new Stx[rasters.length];
        for (int i = 0; i < rasters.length; i++) {
            RasterDataNode raster = rasters[i];
            stxs[i] = raster.getStx();
            RenderedImage sourceImage = getSourceImage(raster, level);
            images[i] = createByteIndexedImage(raster,
                                               sourceImage,
                                               rgbImageInfo.getRgbChannelDef().getMinDisplaySample(i),
                                               rgbImageInfo.getRgbChannelDef().getMaxDisplaySample(i),
                                               rgbImageInfo.getRgbChannelDef().getGamma(i));
            validMaskImages[i] = getValidMaskImage(raster, level);
        }
        // todo - correctly handle no-data color (nf, 10.10.2008)
        return createMergeRgbaOp(images, validMaskImages, rgbImageInfo.getHistogramMatching(), stxs);
    }

    private static PlanarImage createByteIndexedImage(RasterDataNode raster,
                                                      RenderedImage sourceImage,
                                                      ImageInfo imageInfo) {
        ColorPaletteDef colorPaletteDef = imageInfo.getColorPaletteDef();
        final double minSample = colorPaletteDef.getMinDisplaySample();
        final double maxSample = colorPaletteDef.getMaxDisplaySample();

        if (isClassificationBand(raster)) {
            final IntMap sampleColorIndexMap = new IntMap((int) minSample - 1, 4098);
            final ColorPaletteDef.Point[] points = colorPaletteDef.getPoints();
            for (int colorIndex = 0; colorIndex < points.length; colorIndex++) {
                sampleColorIndexMap.putValue((int) getSample(points[colorIndex]), colorIndex);
            }
            final int undefinedIndex = colorPaletteDef.getNumPoints();
            return createIndexedImage(sourceImage, sampleColorIndexMap, undefinedIndex);
        } else {
            return createByteIndexedImage(raster, sourceImage, minSample, maxSample, 1.0);
        }
    }

    private PlanarImage createByteIndexedImage(RasterDataNode band, PlanarImage sourceImage, ImageInfo imageInfo, boolean switchRamp) {
        ColorPaletteDef colorPaletteDef = imageInfo.getColorPaletteDef();
        if (switchRamp) {
            return createByteIndexedImage(band, sourceImage, colorPaletteDef.getMaxDisplaySample(), colorPaletteDef.getMinDisplaySample(), 1.0);
        } else {
            return createByteIndexedImage(band, sourceImage, colorPaletteDef.getMinDisplaySample(), colorPaletteDef.getMaxDisplaySample(), 1.0);
        }
    }

    private static boolean isClassificationBand(RasterDataNode raster) {
        return ((raster instanceof Band) ? ((Band) raster).getIndexCoding() : null) != null;
    }

    private static PlanarImage createByteIndexedImage(RasterDataNode raster,
                                                      RenderedImage sourceImage,
                                                      double minSample,
                                                      double maxSample,
                                                      double gamma) {
        double newMin = raster.scaleInverse(minSample);
        double newMax = raster.scaleInverse(maxSample);

        if (mustReinterpretSourceImage(raster, sourceImage)) {
            sourceImage = ReinterpretDescriptor.create(sourceImage, 1.0, 0.0, ReinterpretDescriptor.LINEAR,
                                                       ReinterpretDescriptor.INTERPRET_BYTE_SIGNED, null);
        }

        final boolean logarithmicDisplay = raster.getImageInfo().isLogScaled();
        final boolean rasterIsLog10Scaled = raster.isLog10Scaled();
        if (logarithmicDisplay) {
            if (!rasterIsLog10Scaled) {
                final double offset = raster.scaleInverse(0.0);
                sourceImage = ReinterpretDescriptor.create(sourceImage, 1.0, -offset, ReinterpretDescriptor.LOGARITHMIC,
                                                           ReinterpretDescriptor.AWT, null);
                newMin = Math.log10(newMin - offset);
                newMax = Math.log10(newMax - offset);
            }
        } else {
            if (rasterIsLog10Scaled) {
                sourceImage = ReinterpretDescriptor.create(sourceImage, raster.getScalingFactor(), raster.getScalingOffset(), ReinterpretDescriptor.EXPONENTIAL,
                                                           ReinterpretDescriptor.AWT, null);
                newMin = minSample;
                newMax = maxSample;
            }
        }

        final double factor = 255.0 / (newMax - newMin);
        final double offset = 255.0 * newMin / (newMin - newMax);
        PlanarImage image = createRescaleOp(sourceImage, factor, offset);
        // todo - make sure this is not needed, e.g. does "format" auto-clamp?? (nf, 10.2008)
        // image = createClampOp(image, 0, 255);
        image = createByteFormatOp(image);
        if (gamma != 1.0) {
            byte[] gammaCurve = MathUtils.createGammaCurve(gamma, new byte[256]);
            LookupTableJAI lookupTable = new LookupTableJAI(gammaCurve);
            image = LookupDescriptor.create(image, lookupTable, createDefaultRenderingHints(image, null));
        }
        return image;
    }

    private static boolean mustReinterpretSourceImage(RasterDataNode raster, RenderedImage sourceImage) {
        return sourceImage.getSampleModel().getDataType() == DataBuffer.TYPE_BYTE &&
                raster.getDataType() == ProductData.TYPE_INT8;
    }

    private static RenderingHints createDefaultRenderingHints(RenderedImage sourceImage, ImageLayout targetLayout) {
        Map<RenderingHints.Key, Object> map = new HashMap<>(7);
        if (!CACHE_INTERMEDIATE_TILES) {
            map.put(JAI.KEY_TILE_CACHE, null);
        }
        if (sourceImage != null) {
            if (targetLayout == null) {
                targetLayout = new ImageLayout();
            }
            if (!targetLayout.isValid(ImageLayout.TILE_GRID_X_OFFSET_MASK)) {
                targetLayout.setTileGridXOffset(sourceImage.getTileGridXOffset());
            }
            if (!targetLayout.isValid(ImageLayout.TILE_GRID_Y_OFFSET_MASK)) {
                targetLayout.setTileGridYOffset(sourceImage.getTileGridYOffset());
            }
            if (!targetLayout.isValid(ImageLayout.TILE_WIDTH_MASK)) {
                targetLayout.setTileWidth(sourceImage.getTileWidth());
            }
            if (!targetLayout.isValid(ImageLayout.TILE_HEIGHT_MASK)) {
                targetLayout.setTileHeight(sourceImage.getTileHeight());
            }
            map.put(JAI.KEY_IMAGE_LAYOUT, targetLayout);
        }
        return new RenderingHints(map);
    }

    private static PlanarImage createIndexedImage(RenderedImage sourceImage, IntMap intMap, int undefinedIndex) {
        if (sourceImage.getSampleModel().getNumBands() != 1) {
            throw new IllegalArgumentException();
        }
        final int[][] ranges = intMap.getRanges();
        final int keyMin = ranges[0][0];
        final int keyMax = ranges[0][1];
        final int valueMin = ranges[1][0];
        final int valueMax = ranges[1][1];
        final int keyRange = 1 + keyMax - keyMin;
        final int valueRange = 1 + valueMax - valueMin;
        if (keyRange > Short.MAX_VALUE) {
            throw new IllegalArgumentException("intMap: keyRange > Short.MAX_VALUE");
        }
        LookupTableJAI lookup;
        if (valueRange <= 256) {
            final byte[] table = new byte[keyRange + 2];
            for (int i = 1; i < table.length - 1; i++) {
                final int value = intMap.getValue(keyMin + i - 1);
                table[i] = (byte) (value != IntMap.NULL ? value : undefinedIndex);
            }
            table[0] = (byte) undefinedIndex;
            table[table.length - 1] = (byte) undefinedIndex;
            lookup = new LookupTableJAI(table, keyMin - 1);
        } else if (valueRange <= 65536) {
            final short[] table = new short[keyRange + 2];
            for (int i = 1; i < table.length; i++) {
                final int value = intMap.getValue(keyMin + i - 1);
                table[i] = (short) (value != IntMap.NULL ? value : undefinedIndex);
            }
            table[0] = (short) undefinedIndex;
            table[table.length - 1] = (short) undefinedIndex;
            lookup = new LookupTableJAI(table, keyMin - 1, valueRange > 32767);
        } else {
            final int[] table = new int[keyRange + 2];
            for (int i = 1; i < table.length; i++) {
                final int value = intMap.getValue(keyMin + i - 1);
                table[i] = value != IntMap.NULL ? value : undefinedIndex;
            }
            table[0] = undefinedIndex;
            table[table.length - 1] = undefinedIndex;
            lookup = new LookupTableJAI(table, keyMin - 1);
        }
        RenderingHints hints = createDefaultRenderingHints(sourceImage, null);
        sourceImage = ClampDescriptor.create(sourceImage,
                                             new double[]{keyMin - 1},
                                             new double[]{keyMax + 1},
                                             hints);
        return LookupDescriptor.create(sourceImage, lookup, hints);
    }

    private static PlanarImage createMergeRgbaOp(RenderedImage[] sourceImages,
                                                 RenderedImage[] maskOpImages,
                                                 ImageInfo.HistogramMatching histogramMatching,
                                                 Stx[] stxs) {
        RenderingHints hints = createDefaultRenderingHints(sourceImages[0], null);

        if (histogramMatching == ImageInfo.HistogramMatching.None) {
            ParameterBlock pb = new ParameterBlock();
            pb.addSource(sourceImages[0]);
            pb.addSource(sourceImages[1]);
            pb.addSource(sourceImages[2]);
            RenderedImage alpha = createMapOp(maskOpImages);
            if (alpha != null) {
                pb.addSource(alpha);
            }
            return JAI.create("bandmerge", pb, hints);
        } else {
            ParameterBlock pb = new ParameterBlock();
            pb.addSource(sourceImages[0]);
            pb.addSource(sourceImages[1]);
            pb.addSource(sourceImages[2]);
            PlanarImage image = JAI.create("bandmerge", pb, hints);

            if (histogramMatching == ImageInfo.HistogramMatching.Equalize) {
                image = createMatchCdfEqualizeImage(image, stxs);
            } else {
                image = createMatchCdfNormalizeImage(image, stxs);
            }

            RenderedImage alpha = createMapOp(maskOpImages);
            if (alpha != null) {
                pb = new ParameterBlock();
                pb.addSource(image);
                pb.addSource(alpha);
                image = JAI.create("bandmerge", pb, hints);
            }
            return image;
        }
    }

    private static RenderedImage createMapOp(RenderedImage[] maskOpImages) {
        RenderingHints hints = createDefaultRenderingHints(maskOpImages.length > 0 ? maskOpImages[0] : null, null);
        RenderedImage alpha = null;
        for (RenderedImage maskOpImage : maskOpImages) {
            if (maskOpImage != null) {
                if (alpha != null) {
                    alpha = MaxDescriptor.create(alpha, maskOpImage, hints);
                } else {
                    alpha = maskOpImage;
                }
            }
        }
        return alpha;
    }

    private static PlanarImage createLookupRgbImage(RasterDataNode rasterDataNode, PlanarImage sourceImage, ImageInfo imageInfo) {
        Color[] palette;
        ColorPaletteDef colorPaletteDef = imageInfo.getColorPaletteDef();
        if (isClassificationBand(rasterDataNode)) {
            Color[] origPalette = colorPaletteDef.getColors();
            palette = Arrays.copyOf(origPalette, origPalette.length + 1);
            palette[palette.length - 1] = imageInfo.getNoDataColor();
        } else {
            palette = createColorPalette(rasterDataNode.getImageInfo());
        }

        final byte[][] lutData = new byte[3][palette.length];
        for (int i = 0; i < palette.length; i++) {
            lutData[0][i] = (byte) palette[i].getRed();
            lutData[1][i] = (byte) palette[i].getGreen();
            lutData[2][i] = (byte) palette[i].getBlue();
        }
        return createLookupOp(sourceImage, lutData);
    }

    private static PlanarImage createMatchCdfImage(PlanarImage sourceImage,
                                                   ImageInfo.HistogramMatching histogramMatching, Stx[] stxs) {
        final boolean doEqualize = ImageInfo.HistogramMatching.Equalize == histogramMatching;
        final boolean doNormalize = ImageInfo.HistogramMatching.Normalize == histogramMatching;
        if (doEqualize) {
            sourceImage = createMatchCdfEqualizeImage(sourceImage, stxs);
        } else if (doNormalize) {
            sourceImage = createMatchCdfNormalizeImage(sourceImage, stxs);
        }
        return sourceImage;
    }

    private static PlanarImage createMatchCdfEqualizeImage(PlanarImage sourceImage, Stx[] stxs) {

        Assert.notNull(sourceImage, "sourceImage");
        Assert.notNull(stxs, "stxs");
        int numBands = sourceImage.getSampleModel().getNumBands();
        Assert.argument(stxs.length == numBands, "stxs");

        final Histogram histogram = createHistogram(sourceImage, stxs);

        // Create an equalization CDF.
        float[][] eqCDF = new float[numBands][];
        for (int b = 0; b < numBands; b++) {
            int binCount = histogram.getNumBins(b);
            eqCDF[b] = new float[binCount];
            for (int i = 0; i < binCount; i++) {
                eqCDF[b][i] = (float) (i + 1) / (float) binCount;
            }
        }
        return MatchCDFDescriptor.create(sourceImage, eqCDF, createDefaultRenderingHints(sourceImage, null));
    }

    private static Histogram createHistogram(PlanarImage sourceImage, Stx[] stxs) {
        final Histogram histogram = createHistogram(stxs);
        sourceImage.setProperty("histogram", histogram);
        if (sourceImage instanceof RenderedOp) {
            RenderedOp renderedOp = (RenderedOp) sourceImage;
            renderedOp.getRendering().setProperty("histogram", histogram);
        }
        return histogram;
    }

    private static Histogram createHistogram(Stx[] stxs) {
        Histogram histogram = new Histogram(stxs[0].getHistogramBinCount(), 0, 256, stxs.length);
        for (int i = 0; i < stxs.length; i++) {
            System.arraycopy(stxs[i].getHistogramBins(), 0, histogram.getBins(i), 0, stxs[0].getHistogramBinCount());
        }
        return histogram;
    }

    private static PlanarImage createMatchCdfNormalizeImage(PlanarImage sourceImage, Stx[] stxs) {
        final double dev = 256.0;
        int numBands = sourceImage.getSampleModel().getNumBands();
        final double[] means = new double[numBands];
        Arrays.fill(means, 0.5 * dev);
        final double[] stdDevs = new double[numBands];
        Arrays.fill(stdDevs, 0.25 * dev);
        return createHistogramNormalizedImage(sourceImage, stxs, means, stdDevs);
    }

    private static PlanarImage createHistogramNormalizedImage(PlanarImage sourceImage, Stx[] stxs, double[] mean,
                                                              double[] stdDev) {
        int numBands = sourceImage.getSampleModel().getNumBands();
        Assert.argument(numBands == mean.length, "length of mean must be equal to number of bands in the image");
        Assert.argument(numBands == stdDev.length, "length of stdDev must be equal to number of bands in the image");

        final Histogram histogram = createHistogram(sourceImage, stxs);

        float[][] normCDF = new float[numBands][];
        for (int b = 0; b < numBands; b++) {
            int binCount = histogram.getNumBins(b);
            normCDF[b] = new float[binCount];
            double mu = mean[b];
            double twoSigmaSquared = 2.0 * stdDev[b] * stdDev[b];
            normCDF[b][0] = (float) Math.exp(-mu * mu / twoSigmaSquared);
            for (int i = 1; i < binCount; i++) {
                double deviation = i - mu;
                normCDF[b][i] = normCDF[b][i - 1] +
                        (float) Math.exp(-deviation * deviation / twoSigmaSquared);
            }
        }

        for (int b = 0; b < numBands; b++) {
            int binCount = histogram.getNumBins(b);
            double CDFnormLast = normCDF[b][binCount - 1];
            for (int i = 0; i < binCount; i++) {
                normCDF[b][i] /= CDFnormLast;
            }
        }

        return MatchCDFDescriptor.create(sourceImage, normCDF, createDefaultRenderingHints(sourceImage, null));
    }

    private static PlanarImage getLevelImage(MultiLevelImage levelZeroImage, int level) {
        RenderedImage image = levelZeroImage.getImage(level);
        return PlanarImage.wrapRenderedImage(image);
    }

    public RenderedImage getMaskImage(final Product product, final RasterDataNode rasterDataNode, final String expression, int level) {
        MultiLevelImage mli = getMaskImage(expression, product, rasterDataNode);
        return mli.getImage(level);
    }

    public MultiLevelImage getMaskImage(final String expression, final Product product) {
        return getMaskImage(expression, product, null);
    }

    public MultiLevelImage getMaskImage(final String expression, final Product product, final RasterDataNode rasterDataNode) {
        synchronized (maskImageMap) {
            final MaskKey key = new MaskKey(product, expression);
            MultiLevelImage mli = maskImageMap.get(key);
            if (mli == null) {
                MultiLevelSource mls = new AbstractMultiLevelSource(createMultiLevelModel(product)) {

                    @Override
                    public RenderedImage createImage(int level) {
                        int width = product.getSceneRasterWidth();
                        int height = product.getSceneRasterHeight();
                        if(rasterDataNode != null) {
                            width = rasterDataNode.getRasterWidth();
                            height = rasterDataNode.getRasterHeight();
                        }
                        return VirtualBandOpImage.createMask(expression,
                                                             product,
                                                             width, height,
                                                             ResolutionLevel.create(getModel(), level));
                    }
                };
                mli = new DefaultMultiLevelImage(mls);
                product.addProductNodeListener(rasterDataChangeListener);
                maskImageMap.put(key, mli);
            }
            return mli;
        }
    }

    public void clearMaskImageCache(Product product) {
        synchronized (maskImageMap) {
            final Iterator<MaskKey> keySetIterator = maskImageMap.keySet().iterator();
            while (keySetIterator.hasNext()) {
                MaskKey next = keySetIterator.next();
                if (next.product.get() == product) {
                    keySetIterator.remove();
                }
            }
        }
    }

    public ImageInfo getImageInfo(RasterDataNode[] rasters) {
        Assert.notNull(rasters, "rasters");
        Assert.argument(rasters.length == 1 || rasters.length == 3, "rasters.length == 1 || rasters.length == 3");
        if (rasters.length == 1) {
            Assert.state(rasters[0].getImageInfo() != null, "rasters[0].getImageInfo()");
            return rasters[0].getImageInfo();
        } else {
            final RGBChannelDef rgbChannelDef = new RGBChannelDef();
            for (int i = 0; i < rasters.length; i++) {
                RasterDataNode raster = rasters[i];
                Assert.state(rasters[i].getImageInfo() != null, "rasters[i].getImageInfo()");
                ImageInfo imageInfo = raster.getImageInfo();
                rgbChannelDef.setSourceName(i, raster.getName());
                rgbChannelDef.setMinDisplaySample(i, imageInfo.getColorPaletteDef().getMinDisplaySample());
                rgbChannelDef.setMaxDisplaySample(i, imageInfo.getColorPaletteDef().getMaxDisplaySample());
            }
            return new ImageInfo(rgbChannelDef);
        }
    }

    /*
     * Non-API.
     */
    public void prepareImageInfos(RasterDataNode[] rasterDataNodes, ProgressMonitor pm) {
        int numTaskSteps = 0;
        for (RasterDataNode raster : rasterDataNodes) {
            numTaskSteps += raster.getImageInfo() == null ? 1 : 0;
        }

        pm.beginTask("Computing image statistics", numTaskSteps);
        try {
            for (final RasterDataNode raster : rasterDataNodes) {
                final ImageInfo imageInfo = raster.getImageInfo();
                if (imageInfo == null) {
                    raster.getImageInfo(SubProgressMonitor.create(pm, 1));
                }
            }
        } finally {
            pm.done();
        }
    }


    /*
     * Non-API.
     */
    public int getStatisticsLevel(RasterDataNode raster, int levelCount) {
        final long imageSize = (long) raster.getSceneRasterWidth() * raster.getSceneRasterHeight();
        final int statisticsLevel;
        if (imageSize <= DefaultMultiLevelModel.DEFAULT_MAX_LEVEL_PIXEL_COUNT) {
            statisticsLevel = 0;
        } else {
            statisticsLevel = levelCount - 1;
        }
        return statisticsLevel;
    }

    public PlanarImage createColoredMaskImage(Product product, String expression, Color color, boolean invertMask,
                                              int level) {
        RenderedImage image = getMaskImage(product, null, expression, level);
        return createColoredMaskImage(color, image, invertMask);
    }

    public static PlanarImage createColoredMaskImage(Color color, RenderedImage alphaImage, boolean invertAlpha) {
        RenderingHints hints = createDefaultRenderingHints(alphaImage, null);
        return createColoredMaskImage(color, invertAlpha ? InvertDescriptor.create(alphaImage, hints) : alphaImage,
                                      hints);
    }

    public static PlanarImage createColoredMaskImage(RenderedImage maskImage, Color color, double opacity) {
        RenderingHints hints = createDefaultRenderingHints(maskImage, null);
        RenderedImage alphaImage = MultiplyConstDescriptor.create(maskImage, new double[]{opacity}, hints);
        return createColoredMaskImage(color, alphaImage, hints);
    }

    public static PlanarImage createColoredMaskImage(Color color, RenderedImage alphaImage, RenderingHints hints) {
        RenderedOp colorImage =
                ConstantDescriptor.create(
                        (float) alphaImage.getWidth(),
                        (float) alphaImage.getHeight(),
                        new Byte[]{
                                (byte) color.getRed(),
                                (byte) color.getGreen(),
                                (byte) color.getBlue(),
                        }, hints
                );
        return BandMergeDescriptor.create(colorImage, alphaImage, hints);
    }

    public static MultiLevelImage createMaskedGeophysicalImage(final RasterDataNode node, Number maskValue) {
        MultiLevelImage varImage = node.getGeophysicalImage();
        if (node.getValidPixelExpression() != null) {
            varImage = replaceInvalidValuesByNaN(node, varImage, node.getValidMaskImage(), maskValue);
        } else if (node.isNoDataValueSet() && node.isNoDataValueUsed() && Double.compare(maskValue.doubleValue(), node.getGeophysicalNoDataValue()) != 0) {
            varImage = replaceNoDataValueByNaN(node, varImage, node.getGeophysicalNoDataValue(), maskValue);
        }
        return varImage;
    }

    private static MultiLevelImage replaceInvalidValuesByNaN(final RasterDataNode rasterDataNode, final MultiLevelImage srcImage,
                                                             final MultiLevelImage maskImage, final Number fillValue) {

        final MultiLevelModel multiLevelModel = getMultiLevelModel(rasterDataNode);
        return new DefaultMultiLevelImage(new AbstractMultiLevelSource(multiLevelModel) {

            @Override
            public RenderedImage createImage(int sourceLevel) {
                return new FillConstantOpImage(srcImage.getImage(sourceLevel), maskImage.getImage(sourceLevel), fillValue);
            }
        });
    }

    private static MultiLevelImage replaceNoDataValueByNaN(final RasterDataNode rasterDataNode, final MultiLevelImage srcImage,
                                                           final double noDataValue, final Number newValue) {

        final MultiLevelModel multiLevelModel = getMultiLevelModel(rasterDataNode);
        final int targetDataType = ImageManager.getDataBufferType(rasterDataNode.getGeophysicalDataType());
        return new DefaultMultiLevelImage(new AbstractMultiLevelSource(multiLevelModel) {

            @Override
            public RenderedImage createImage(int sourceLevel) {
                return new ReplaceValueOpImage(srcImage, noDataValue, newValue, targetDataType);
            }
        });
    }

    public static RenderedImage createFormatOp(RenderedImage image, int dataType) {
        if (image.getSampleModel().getDataType() == dataType) {
            return PlanarImage.wrapRenderedImage(image);
        }
        return FormatDescriptor.create(image,
                                       dataType,
                                       createDefaultRenderingHints(image, null));
    }

    private static PlanarImage createRescaleOp(RenderedImage src, double factor, double offset) {
        if (factor == 1.0 && offset == 0.0) {
            return PlanarImage.wrapRenderedImage(src);
        }
        return RescaleDescriptor.create(src,
                                        new double[]{factor},
                                        new double[]{offset},
                                        createDefaultRenderingHints(src, null));
    }

    private static PlanarImage createLookupOp(RenderedImage src, byte[][] lookupTable) {
        LookupTableJAI lookup = new LookupTableJAI(lookupTable);
        return LookupDescriptor.create(src, lookup, createDefaultRenderingHints(src, null));
    }

    private static PlanarImage createByteFormatOp(RenderedImage src) {
        ColorModel cm = ImageUtils.create8BitGreyscaleColorModel();
        SampleModel sm = cm.createCompatibleSampleModel(src.getTileWidth(), src.getTileHeight());
        ImageLayout layout = new ImageLayout(src);
        layout.setColorModel(cm);
        layout.setSampleModel(sm);
        return FormatDescriptor.create(src, DataBuffer.TYPE_BYTE, createDefaultRenderingHints(src, layout));
    }

    public static Color[] createColorPalette(ImageInfo imageInfo) {
        Debug.assertNotNull(imageInfo);
        final boolean logScaled = imageInfo.isLogScaled();
        final ColorPaletteDef cpd = imageInfo.getColorPaletteDef();
        Debug.assertNotNull(cpd);
        Debug.assertTrue(cpd.getNumPoints() >= 2);

        final double minSample;
        final double maxSample;
        if (logScaled) {
            minSample = getSampleLog(cpd.getFirstPoint());
            maxSample = getSampleLog(cpd.getLastPoint());
        } else {
            minSample = getSample(cpd.getFirstPoint());
            maxSample = getSample(cpd.getLastPoint());
        }
        final int numColors = cpd.getNumColors();
        final double scalingFactor = 1 / (numColors - 1.0);
        final Color[] colorPalette = new Color[numColors];
        int pointIndex = 0;
        final int maxPointIndex = cpd.getNumPoints() - 2;
        BorderSamplesAndColors boSaCo = getBorderSamplesAndColors(imageInfo, pointIndex, null);
        for (int i = 0; i < numColors - 1; i++) {
            final double w = i * scalingFactor;
            final double sample = minSample + w * (maxSample - minSample);
            if (sample >= boSaCo.sample2) {
                pointIndex++;
                pointIndex = Math.min(pointIndex, maxPointIndex);
                boSaCo = getBorderSamplesAndColors(imageInfo, pointIndex, boSaCo);
            }
            if (cpd.isDiscrete()) {
                colorPalette[i] = boSaCo.color1;
            } else {
                colorPalette[i] = computeColor(sample, boSaCo);
            }
        }
        colorPalette[numColors - 1] = boSaCo.color2;
        return colorPalette;
    }

    private static double getSample(ColorPaletteDef.Point point) {
        return point.getSample();
    }

    private static double getSampleLog(ColorPaletteDef.Point point) {
        return Stx.LOG10_SCALING.scale(getSample(point));
    }

    private static BorderSamplesAndColors getBorderSamplesAndColors(ImageInfo imageInfo, int pointIdx, BorderSamplesAndColors boSaCo) {
        if (boSaCo == null) {
            boSaCo = new BorderSamplesAndColors();
        }
        final boolean logScaled = imageInfo.isLogScaled();
        final ColorPaletteDef cpd = imageInfo.getColorPaletteDef();
        final ColorPaletteDef.Point p1 = cpd.getPointAt(pointIdx);
        final ColorPaletteDef.Point p2 = cpd.getPointAt(pointIdx + 1);
        if (logScaled) {
            boSaCo.sample1 = getSampleLog(p1);
            boSaCo.sample2 = getSampleLog(p2);
        } else {
            boSaCo.sample1 = getSample(p1);
            boSaCo.sample2 = getSample(p2);
        }
        boSaCo.color1 = p1.getColor();
        boSaCo.color2 = p2.getColor();
        return boSaCo;
    }

    public static Color computeColor(ImageInfo imageInfo, Double rasterValue) {
        final ColorPaletteDef cpd = imageInfo.getColorPaletteDef();
        if (rasterValue <= cpd.getMinDisplaySample()) {
            return cpd.getFirstPoint().getColor();
        } else if (rasterValue >= cpd.getMaxDisplaySample()) {
            return cpd.getLastPoint().getColor();
        } else {
            BorderSamplesAndColors boSaCo = new BorderSamplesAndColors();
            final boolean logScaled = imageInfo.isLogScaled();
            if (logScaled) {
                rasterValue = Stx.LOG10_SCALING.scale(rasterValue);
            }
            for (int i = 0; i < cpd.getNumPoints() - 1; i++) {
                boSaCo = getBorderSamplesAndColors(imageInfo, i, boSaCo);
                if (rasterValue >= boSaCo.sample1 && rasterValue <= boSaCo.sample2) {
                    return computeColor(rasterValue, boSaCo);
                }
            }
        }
        return Color.black;
    }

    private static class BorderSamplesAndColors {

        double sample1;
        double sample2;
        Color color1;
        Color color2;
    }

    private static Color computeColor(double sample, BorderSamplesAndColors boSaCo) {
        final double f = (sample - boSaCo.sample1) / (boSaCo.sample2 - boSaCo.sample1);
        final double r1 = boSaCo.color1.getRed();
        final double r2 = boSaCo.color2.getRed();
        final double g1 = boSaCo.color1.getGreen();
        final double g2 = boSaCo.color2.getGreen();
        final double b1 = boSaCo.color1.getBlue();
        final double b2 = boSaCo.color2.getBlue();
        final double a1 = boSaCo.color1.getAlpha();
        final double a2 = boSaCo.color2.getAlpha();
        final int red = (int) MathUtils.roundAndCrop(r1 + f * (r2 - r1), 0L, 255L);
        final int green = (int) MathUtils.roundAndCrop(g1 + f * (g2 - g1), 0L, 255L);
        final int blue = (int) MathUtils.roundAndCrop(b1 + f * (b2 - b1), 0L, 255L);
        final int alpha = (int) MathUtils.roundAndCrop(a1 + f * (a2 - a1), 0L, 255L);
        return new Color(red, green, blue, alpha);
    }

    private static class MaskKey {

        private final WeakReference<Product> product;
        private final String expression;

        private MaskKey(Product product, String expression) {
            Assert.notNull(product, "product");
            Assert.notNull(expression, "expression");
            this.product = new WeakReference<>(product);
            this.expression = expression;
        }

        @Override
        public boolean equals(Object o) {
            if (this == o) {
                return true;
            }
            if (o == null) {
                return false;
            }
            if (getClass() != o.getClass()) {
                return false;
            }
            MaskKey key = (MaskKey) o;
            return product.get() == key.product.get() && expression.equals(key.expression);

        }

        @Override
        public int hashCode() {
            int result;
            result = product.get().hashCode();
            result = 31 * result + expression.hashCode();
            return result;
        }
    }

    private class RasterDataChangeListener extends ProductNodeListenerAdapter {

        @Override
        public void nodeDataChanged(ProductNodeEvent event) {
            super.nodeDataChanged(event);
            final ProductNode node = event.getSourceNode();
            synchronized (maskImageMap) {
                final Set<MaskKey> keySet = maskImageMap.keySet();
                for (MaskKey maskKey : keySet) {
                    if (maskKey.product.get() == node.getProduct() && maskKey.expression.contains(node.getName())) {
                        maskImageMap.get(maskKey).reset();
                    }
                }
            }
        }
    }

    // Initialization on demand holder idiom

    private static class Holder {

        private static final ImageManager instance = new ImageManager();

        private Holder() {
        }
    }
}
<|MERGE_RESOLUTION|>--- conflicted
+++ resolved
@@ -384,17 +384,6 @@
         }
     }
 
-<<<<<<< HEAD
-    private RenderedImage createColored1BandImage(RasterDataNode raster, ImageInfo imageInfo, int level) {
-        Assert.notNull(raster, "raster");
-        Assert.notNull(imageInfo, "imageInfo");
-        RenderedImage sourceImage = getSourceImage(raster, level);
-        RenderedImage validMaskImage = getValidMaskImage(raster, level);
-        PlanarImage image = createByteIndexedImage(raster, sourceImage, imageInfo);
-        image = createMatchCdfImage(image, imageInfo.getHistogramMatching(), new Stx[]{raster.getStx()});
-        image = createLookupRgbImage(raster, image, validMaskImage, imageInfo);
-        return image;
-=======
     private PlanarImage createColored1BandImage(RasterDataNode valueBand, ImageInfo valueImageInfo, int level) {
         Assert.notNull(valueBand, "valueBand");
         if (valueImageInfo == null) {
@@ -538,7 +527,6 @@
                                           maskImage, null, false,
                                           targetHasAlpha ? CompositeDescriptor.DESTINATION_ALPHA_LAST : CompositeDescriptor.NO_DESTINATION_ALPHA,
                                           renderingHints);
->>>>>>> f0a57917
     }
 
     private PlanarImage createColored3BandImage(RasterDataNode[] rasters, ImageInfo rgbImageInfo, int level) {
